# Copyright 2022 Synnada, Inc.
#
# Licensed under the Apache License, Version 2.0 (the "License");
# you may not use this file except in compliance with the License.
# You may obtain a copy of the License at
#
#     http://www.apache.org/licenses/LICENSE-2.0
#
# Unless required by applicable law or agreed to in writing, software
# distributed under the License is distributed on an "AS IS" BASIS,
# WITHOUT WARRANTIES OR CONDITIONS OF ANY KIND, either express or implied.
# See the License for the specific language governing permissions and
# limitations under the License.

from __future__ import annotations

from collections.abc import Callable, Mapping, Sequence
from copy import deepcopy
from typing import Any

import mithril as ml

from ...common import BiMap, PythonGenConfig
from ...types import DataType, GenericDataType
from ...utils.func_utils import is_make_array_required, prepare_function_args
from ...utils.utils import OrderedSet
from ..common import (
    TBD,
    AllValueType,
    ConstraintSolver,
    DataEvalType,
    IOHyperEdge,
    MainValueType,
    StateKey,
    ToBeDetermined,
    Updates,
    UpdateType,
    ValueType,
    any_differentiable,
    is_type_adjustment_required,
    is_valued,
)
from ..logical.model import Connection
from ..logical.operator import Operator
from ..logical.operators import BufferOp
from .data_store import StaticDataStore


class GConnection:
    """Represents a connection between models in a flat graph.
    Attributes:
        key (str): A global identifier for this connection.
        source_keys (list[str]): List of source keys from which this connection
            originates
        target_keys (list[str]): List of target keys to which this connection points.
        connections (set[Connection]): Set of connected connections.

    Note:
        Every connection has an operator, except the input connections.
    """

    def __init__(
        self,
        key: str,
        op: Operator | None,
        source_keys: list[str],
        target_keys: list[str],
    ) -> None:
        self.key = key  # Global key
        self.op = op  # Only global input keys do not have an operator
        self.source_keys = source_keys  # Global source keys
        self.target_keys = target_keys  # Global target keys

    @property
    def local_source_keys(self) -> list[str]:
        if self.op is None:
            return []

        return list(self.op.input_keys)


class FlatGraph(GenericDataType[DataType]):
    # input -> outputkeys
    def __init__(
        self,
        input_keys: set[str],
        output_keys: set[str],
        backend: ml.Backend[DataType],
        solver: ConstraintSolver,
        state_keys: list[StateKey],
        memo: dict[int, IOHyperEdge] | None = None,
    ) -> None:
        if memo is None:
            memo = {}
        self.state_keys = state_keys
        self.backend: ml.Backend[DataType] = backend
        self.model_table: dict[Operator, GConnection] = {}
        self.connections: dict[
            str, GConnection
        ] = {}  # Assumed connections added in topological order.
        self._all_source_keys: set[str] = set()
        self._all_target_keys: set[str] = set(output_keys)
        self._all_keys: set[str] = set()

        self._input_keys = input_keys

        # Output dictionary used for mapping output keys to their corresponding keys
        self.output_dict: dict[str, str] = {key: key for key in sorted(output_keys)}

        # Temporary connection info used for updating connections when
        # a model is removed
        self._temp_connection_info: dict[GConnection, GConnection] = {}

        # Utility tables used for pruning duplicate connections
        self.unique_model_table: dict[str, GConnection] = {}
        self.value_table: dict[str, DataType | ValueType] = {}

        self.data_store: StaticDataStore[DataType] = StaticDataStore(backend)
        self.constraint_solver: ConstraintSolver = deepcopy(solver, memo=memo)
        self.multi_node_keys: dict[str, list[str]] = {}

    @property
    def hanging_keys(self) -> set[str]:
        hanging_keys = (self.all_target_keys - self.all_source_keys) | set(
            self.connections.keys()
        ) - self.all_target_keys - self.all_source_keys

        return hanging_keys - set(self.output_dict.values())

    @property
    def input_keys(self) -> set[str]:
        return set(self._input_keys)

    @property
    def output_keys(self) -> set[str]:
        return set(self.output_dict.keys())

    @property
    def all_keys(self) -> set[str]:
        return (
            set(self.connections.keys())
            | set(self.output_dict.keys())
            | set(self.output_dict.values())
        )

    @property
    def all_static_keys(self) -> set[str]:
        return self.data_store.all_static_keys

    @property
    def runtime_static_keys(self) -> set[str]:
        return self.data_store.runtime_static_keys

    @property
    def unused_keys(self) -> set[str]:
        return self.data_store.unused_keys

    @property
    def data_memo(self) -> dict[int, IOHyperEdge]:
        return self.data_store.data_memo

    @property
    def all_data(self) -> dict[str, IOHyperEdge]:
        return self.data_store.all_data

    @property
    def cached_data(self) -> DataEvalType[DataType]:
        return self.data_store.cached_data

    @property
    def intermediate_non_differentiables(self) -> BiMap[str, IOHyperEdge]:
        return self.data_store.intermediate_non_differentiables

    @property
    def topological_order(self) -> OrderedSet[str]:
        # Traverse the model table in topological order
        topological_order: OrderedSet[str] = OrderedSet()
        keys_to_visit = list(sorted(self.all_source_keys - self.all_target_keys))
        visited: set[str] = set()

        while keys_to_visit:
            key = keys_to_visit.pop()
            if key in visited:
                continue

            visited.add(key)

            # Visit all target keys of the current key
            for target_key in self.get_target_keys(key):
                if target_key in visited:
                    continue

                # Numpy backend uses cache keys for internal operations.
                # So, we need to exclude the cache keys from the source keys.
                source_keys = self.get_source_keys(target_key)
                if self.backend.is_manualgrad and source_keys[-1].endswith("_cache"):
                    source_keys = source_keys[:-1]

                # If all source keys of the target key are visited,
                # then add the target key to the topological order.
                if set(source_keys).issubset(visited):
                    keys_to_visit.append(target_key)
                    topological_order.add(target_key)

        return topological_order

    @property
    def all_target_keys(self) -> set[str]:
        return self._all_target_keys

    @property
    def all_source_keys(self) -> set[str]:
        return self._all_source_keys

    @property
    def all_models(self) -> list[Operator]:
        return list(self.model_table.keys())

    def is_key_static(self, key: str) -> bool:
        return key in self.runtime_static_keys or key in self.data_store.data_values

    def get_op(self, key: str) -> Operator:
        conn = self.connections.get(key, None)
        if conn is None or conn.op is None:
            raise ValueError(f"Model with key {key} not found")
        else:
            return conn.op

    def update_cached_data(self, updates: Updates) -> set[str]:
        return self.data_store.update_cached_data(updates)

    def add_value(self, model: Operator, keys: dict[str, str]) -> None:
        output_key = keys[Operator.output_key]
        # If output/input is of list, tuple or dict type, find indexes of
        # corresponding inputs/outputs when it is flattened to a list.
        # These indices will be used for gradient calculations.
        if self.backend.is_manualgrad:
            all_conns = model.conns.all
            out = all_conns[Operator.output_key]
            out_tensors = out.metadata.tensors
            # Check if any tensor in output also is an input to the operator
            # model.
            for tensor in out_tensors:
                for key, outer_key in keys.items():
                    # Skip output key and cache key.
                    if key in (Operator.output_key, "cache"):
                        continue
                    # Get the index of the tensor in the output.
                    key_conn = all_conns[key]
                    if (
                        key_tensors := key_conn.metadata.tensors
                    ) and tensor in key_tensors:
                        if outer_key in self.multi_node_keys:
                            # If outer_key already exists in multi_node_keys,
                            # then find the index of the tensor in the outer_key and
                            # find corresponding sub_key in corresponding list.
                            sub_index = key_tensors.index(tensor)
                            sub_key = self.multi_node_keys[outer_key][sub_index]
                            self.multi_node_keys.setdefault(output_key, []).append(
                                sub_key
                            )
                        else:
                            self.multi_node_keys.setdefault(output_key, []).append(
                                outer_key
                            )

        # Create output connection of the new Connection.
        out_conn = GConnection(output_key, model, [], [])
        self.model_table[model] = out_conn
        self.connections[output_key] = out_conn
        self._all_target_keys.add(output_key)

        # Create input connections
        for inner_key, outer_key in keys.items():
            self._all_keys.add(outer_key)
            if inner_key == Operator.output_key:
                continue

            conn = self.connections.get(outer_key, None)
            # New input
            if conn is None:
                conn = GConnection(outer_key, None, [], [])
                self.connections[outer_key] = conn

            out_conn.source_keys.append(conn.key)
            conn.target_keys.append(out_conn.key)
            self._all_source_keys.add(conn.key)

    # This method is used to insert an operator into the graph at a specific position
    # The output of inserted operator will replace the output of the previous operator
    def insert_operator_before(
        self,
        new_op: Operator,
        keys: dict[str, str],
        base_op: Operator,
        inserted_key: str,
    ) -> None:
        output_key = keys[Operator.output_key]

        if base_op not in self.model_table:
            raise ValueError(
                f"Base operator `{base_op.formula_key}` must already be in the graph"
            )

        if inserted_key not in keys.values():
            raise ValueError(
                f"Inserted key `{inserted_key}` must be in the keys dictionary"
            )

        if output_key in self.all_keys:
            raise ValueError(f"Output key `{output_key}` must not be in the graph")

        # Add the new operator to the graph
        self.add_value(new_op, keys)

        # Disconnect the inserted key from the base operator
        base_op_out_conn = self.model_table[base_op]
        replaced_idxs = [
            i
            for i, key in enumerate(base_op_out_conn.source_keys)
            if key == inserted_key
        ]

        for idx in replaced_idxs:
            base_op_out_conn.source_keys[idx] = output_key

        self.connections[inserted_key].target_keys.remove(base_op_out_conn.key)
        self.connections[output_key].target_keys.append(base_op_out_conn.key)
        self.all_source_keys.add(output_key)

    def insert_operator_after(
        self,
        new_op: Operator,
        keys: dict[str, str],
        new_source_key: str,
        base_op: Operator,
        target_key: str,
    ) -> None:
        if base_op not in self.model_table:
            raise ValueError(
                f"Base operator `{base_op.formula_key}` must already be in the graph"
            )

        if target_key not in keys.values():
            raise ValueError(
                f"Inserted key `{target_key}` must be in the keys dictionary"
            )

        if new_source_key in self.all_keys:
            raise ValueError(
                f"Source key `{new_source_key}` must be in the keys dictionary"
            )

        # Rename the base operator output key to the source key
        base_op_out_conn = self.model_table[base_op]
        base_op_out_conn.key = new_source_key

        # Cache the target keys and source keys of the inserted key
        cache_target_keys = self.connections[target_key].target_keys
        cache_source_keys = self.connections[target_key].source_keys

        # Add the new operator to the graph
        self.add_value(new_op, keys)
        self.connections[target_key].target_keys = cache_target_keys

        # Update target and source keys
        self.connections[new_source_key].target_keys = [target_key]
        self.connections[new_source_key].source_keys = cache_source_keys
        self.all_target_keys.add(target_key)

    def _collapse_model_keys(self, output_key: str, new_reference_key: str) -> None:
        # If a model removed, the models that uses the output of the removed model
        # should be updated with the new reference key.
        for key, value in self._temp_connection_info.items():
            if value == output_key:
                self._temp_connection_info[key] = self.connections[new_reference_key]

        for key_str, value_str in self.output_dict.items():
            if value_str == output_key:
                self.output_dict[key_str] = new_reference_key

        # Update the multi_node_keys with the new reference key if it is used.
        if output_key in self.multi_node_keys:
            self.multi_node_keys[new_reference_key] = self.multi_node_keys.pop(
                output_key
            )
        else:
            for _key, _value in self.multi_node_keys.items():
                if output_key in _value:
                    _value[_value.index(output_key)] = new_reference_key

    def _update_output_keys(self, output_key: str, new_reference_key: str) -> bool:
        if output_key not in self.output_dict:
            return False

        self.output_dict[output_key] = new_reference_key
        return True

    def get_connection(self, key: str) -> GConnection | None:
        return self.connections.get(key)

    def get_source_keys(self, key: str, include_outputs: bool = False) -> list[str]:
        source_keys: list[str] = []
        if key in self.connections:
            source_keys += self.connections[key].source_keys

        if include_outputs and key in self.output_dict:
            val = self.output_dict[key]
            # Key cannot be source of itself!
            if val != key:
                source_keys.append(self.output_dict[key])

        return source_keys

    def get_target_keys(self, key: str, include_outputs: bool = False) -> list[str]:
        target_keys = (
            list(self.connections[key].target_keys) if key in self.connections else []
        )

        if include_outputs and key in self.output_dict.values():
            target_keys += [
                out_key
                for out_key, ref_key in self.output_dict.items()
                if ref_key == key and out_key != key
            ]

        return target_keys

    def prune_duplicate_operation(
        self,
        op: Operator,
        data: dict[str, IOHyperEdge],
        constant_keys: Mapping[str, DataType | MainValueType],
    ) -> None:
        conn = self.model_table[op]
        key = conn.key

        # The connection is already calculated
        if key in self.data_store.data_values:
            # Unlink source connections
            for source_key in list(conn.source_keys):
                src_conn = self.connections[source_key]
                src_conn.target_keys.remove(key)

                self._update_conn_info(src_conn)

                while source_key in conn.source_keys:
                    conn.source_keys.remove(source_key)

            # Clear connection
            conn.op = None
            self.model_table.pop(op)

            if len(conn.source_keys) != 0:
                raise RuntimeError(f"Source keys of {key} must be empty")

            if key in self._all_target_keys:
                self._all_target_keys.remove(key)

            return

        # Nuke buffer
        if isinstance(op, BufferOp):
            input_key = conn.source_keys[0]
            input_conn = self.connections[input_key]
            input_conn = self._temp_connection_info.get(input_conn, input_conn)
            output_conn = self.connections[key]

            self._update_output_keys(key, input_key)
            self._temp_connection_info[output_conn] = input_conn

            # Update Output conn target conns source keys
            for target_key in output_conn.target_keys:
                target_conn = self.connections[target_key]
                idx = target_conn.source_keys.index(key)
                target_conn.source_keys[idx] = input_key

            # Update input conn target keys
            input_conn.target_keys += output_conn.target_keys

            self._remove_conn(output_conn)
        else:
            # Check duplicate
            source_conn = self._is_duplicate(conn, data, constant_keys)
            if source_conn is None:
                return

            pruned_key = key
            source_key = source_conn.key

            ## Update Data Memo
            pruned_data = self.all_data[pruned_key]
            remained_data = self.all_data[source_key]

            # Match shapes
            updates = remained_data.match(pruned_data)

<<<<<<< HEAD
                # Finally prune the connection
                self._prune_connection(conn, source_conn)
                self._all_source_keys.add(source_conn.key)
=======
            # Finally prune the connection
            self._prune_connection(conn, source_conn)
            self._all_source_keys.add(source_conn.key)
>>>>>>> f3567622

            self.data_store.update_cached_data(updates)
            self.constraint_solver(updates)

    def _is_duplicate(
        self,
        conn: GConnection,
        data: dict[str, IOHyperEdge],
        constant_keys: Mapping[str, DataType | MainValueType],
    ) -> GConnection | None:
        # Model id is a unique key for unique operation
        model_id: list[str] = []
        for key in conn.source_keys:
            # We do not consider output and cache keys, when determining model id.
            if key == "output" or "cache" in key:
                continue

            # Extract value from data or static_keys
            value: DataType | AllValueType
            if (_data := data.get(key)) is not None and _data.is_valued:
                value = _data.value
            else:
                value = constant_keys.get(key, TBD)

            # If connection is valued, then compare values.
            if is_valued(value):  # type: ignore
                for value_key, ref_value in self.value_table.items():
                    if type(ref_value) is not type(value):
                        is_equal: bool = False
                    # Check tensors are equal
                    elif self.is_tensor_type(ref_value) and self.is_tensor_type(value):
                        is_equal = (
                            id(ref_value) == id(value)
                            or ref_value.shape == value.shape  # type: ignore
                            and (ref_value == value).all().item()  # type: ignore
                        )
                    else:
                        is_equal = ref_value == value  # type: ignore

                    if is_equal:
                        model_id.append(value_key)
                        break

                else:
                    # TODO: Remove type ignore after combining Tensor and Scalar
                    self.value_table[str(len(self.value_table))] = value  #  type: ignore
                    model_id.append(str(len(self.value_table) - 1))
            else:
                model_id.append(key)

        if conn.op is None:
            raise RuntimeError(f"Connection {conn.key} must have an operator")

        final_model_id = "-".join(model_id) + f"-{conn.op.formula_key}"

        if final_model_id in self.unique_model_table:
            return self.unique_model_table[final_model_id]

        self.unique_model_table[final_model_id] = conn
        return None

    def _prune_connection(self, conn: GConnection, source_conn: GConnection) -> None:
        self._collapse_model_keys(conn.key, source_conn.key)

        # Update target keys of connections
        for target_key in conn.target_keys:
            if target_key not in source_conn.target_keys:
                source_conn.target_keys.append(target_key)

        # The source key of the conn's target conns should be updated to
        # the source_conn's key
        for target_key in conn.target_keys:
            target_conn = self.connections[target_key]
            for idx, source_key in enumerate(list(target_conn.source_keys)):
                if source_key == conn.key:
                    target_conn.source_keys[idx] = source_conn.key

        self._remove_conn(conn)

    def _update_conn_info(self, conn: GConnection) -> None:
        if len(conn.target_keys) == 0 and conn.key in self._all_source_keys:
            self._all_source_keys.remove(conn.key)

        if len(conn.source_keys) == 0 and conn.key in self._all_target_keys:
            self._all_target_keys.remove(conn.key)

    def _remove_conn(self, conn: GConnection) -> None:
        if conn.key in self.connections and conn.key not in self.output_dict.values():
            self.remove_key_from_store(conn.key, hard_remove=True)

        self.connections.pop(conn.key, None)

        # Remove connection from source connections
        for source_key in conn.source_keys:
            source_conn = self.connections[source_key]
            if conn.key in source_conn.target_keys:
                source_conn.target_keys.remove(conn.key)

            self._update_conn_info(source_conn)

        for target_key in conn.target_keys:
            target_conn = self.connections[target_key]
            if conn.key in target_conn.source_keys:
                target_conn.source_keys.remove(conn.key)

            self._update_conn_info(target_conn)

        if conn.key in self._all_source_keys:
            self._all_source_keys.remove(conn.key)

        if conn.key in self._all_target_keys:
            self._all_target_keys.remove(conn.key)

        if conn.op in self.model_table:
            self.model_table.pop(conn.op)

    def remove_key(self, key: str) -> None:
        if key in self.output_dict:
            self.output_dict.pop(key)
        conn = self.get_connection(key)
        if conn is not None:
            self._remove_conn(conn)

    def infer_ignore_step(
        self, key: str, keys: set[str], queue: set[str], from_source: bool
    ) -> None:
        forward_key_fn: Callable[[str, bool], list[str]]
        if from_source:
            forward_key_fn = self.get_target_keys
            backward_key_fn = self.get_source_keys
            if key not in self.all_source_keys:
                return
        else:
            forward_key_fn = self.get_source_keys
            backward_key_fn = self.get_target_keys

            if key not in self.all_target_keys and key not in self.output_dict:
                return

        for value in forward_key_fn(key, include_outputs=True):
            if value not in keys:
                value_mapping = backward_key_fn(value, include_outputs=True)
                if set(value_mapping).issubset(keys) and (
                    value not in self.output_keys
                ):
                    keys.add(value)
                    queue.add(value)

    def infer_static_keys(self) -> Updates:
        """Infers the static keys and calculates
        the static values during the inference.
        """
        static_keys = set(self.data_store.data_values.keys())
        queue = set(static_keys)
        updates = Updates()
        state_inputs = {_key.in_key for _key in self.state_keys}
        state_outputs = {_key.out_key for _key in self.state_keys}
        while queue:
            key = queue.pop()
            if (
                (key not in self.all_source_keys)
                or key in self.unused_keys
                or key in state_inputs
            ):
                continue

            for value in self.get_target_keys(key):
                # Value is already in statics or unused keys, then skip.
                if (
                    value in self.data_store.data_values
                    or value in self.unused_keys
                    or value in state_outputs
                ):
                    continue

                value_mapping = self.get_source_keys(value)

                # To infer a model, all of its input keys should be in statics.
                if not all(key in self.data_store.data_values for key in value_mapping):
                    continue

                model = self.get_op(value)

                # TODO: Move this outside of while loop
                # after CBackend is completely implemented.
                fn_dict = (
                    self.backend.op_function_dict | self.backend.registered_primitives
                )

                static_value: DataType | MainValueType

                fn = fn_dict[model.formula_key]

                # Orginize args and kwargs
                local_input_keys = list(model.input_keys)
                if self.backend.is_manualgrad:
                    local_input_keys.append("cache")
                inputs = {
                    key: value
                    for key, value in zip(local_input_keys, value_mapping, strict=False)
                }
                args_dict, kwargs_dict = prepare_function_args(
                    self.data_store.data_values,
                    fn,
                    inputs,
                    self.backend.array_creation_funcs,
                    False,
                )
                args = [
                    self.data_store.data_values[arg_key]
                    for arg_keys in args_dict.values()
                    for arg_key in arg_keys
                ]
                kwargs = {
                    key: self.data_store.data_values[value]
                    for key, value in kwargs_dict.items()
                }

                # If function needs backend specific args
                if model.formula_key in self.backend.array_creation_funcs:
                    kwargs["default_dtype"] = self.backend._dtype.name
                    # TODO: Add support for C backends
                    if not isinstance(self.backend.CODEGEN_CONFIG, PythonGenConfig):
                        raise NotImplementedError("C backend is not supported yet!")
                    if self.backend.CODEGEN_CONFIG.SPECIFY_DEVICE:
                        kwargs["device"] = self.backend.get_device()

                static_value = fn(*args, **kwargs)

                # Check astype needed
                if (
                    self.backend.is_manualgrad
                    and is_type_adjustment_required(self.all_data, value_mapping)
                    and isinstance(static_value, self.backend.get_backend_array_type())
                ):
                    static_value = self.backend.array(static_value)

                if self.backend.is_manualgrad:
                    data = self.data_store._all_data[value]
                    if is_make_array_required(data):
                        static_value = self.backend.array(static_value)

                _queue, _updates = self.add_static_data(value, static_value)

                queue |= _queue
                updates |= _updates
        return updates

    def set_static_keys(
        self,
        static_keys: dict[
            str, DataType | int | float | bool | Sequence[Any] | dict[str, Any]
        ],
    ) -> Updates:
        updates = Updates()
        for key, value in static_keys.items():
            if key not in self.input_keys:
                raise KeyError(
                    "Requires static key to be in the input keys of the model!"
                )
            if self.data_store._all_data[key].is_tensor and not isinstance(
                value, ToBeDetermined | self.backend.get_backend_array_type()
            ):
                raise ValueError(
                    "Requires given arrays to be of same type with given backend!"
                )
            _, _updates = self.add_static_data(key, value)
            updates |= _updates
        return updates

    def add_static_data(
        self,
        key: str,
        value: DataType | int | float | bool | Sequence[Any] | dict[str, Any],
    ) -> tuple[set[str], Updates]:
        updates = Updates()
        updated_keys = {key}
        if key in self.cached_data:
            raise ValueError(
                f"Statically given key: {key} has been already set as static "
                "with a value!"
            )
        if key in self.unused_keys:
            raise ValueError(
                f"Given '{key}' key is unused for the model, no need to provide "
                "data for it."
            )
        else:
            if (data := self.all_data.get(key, None)) is None:
                raise KeyError(f"'{key}' key not found in model!")

            if self.data_store.is_scalar_type(
                value
            ):  # TODO: Is this check really required?
                # If value is a dtype, convert into correseponding logical dtype.
                if (
                    value.__hash__ is not None
                    and value in self.backend.dtype_map.inverse
                ):
                    dtype_logical = self.backend.convert_to_logical(value)
                    updates |= data.set_type(type(dtype_logical))
                else:
                    updates |= data.set_value(value)
            else:
                # Convert value to logical representaiton and set accordingly.
                if key in self.runtime_static_keys:
                    x = self.data_store.convert_phys_value_to_logical(value)
                    updates |= data.set_value(x)

            self.cached_data[key] = value  # type: ignore
            self.intermediate_non_differentiables.pop(key, None)
            if (
                key not in self.intermediate_non_differentiables
                and key in self.runtime_static_keys
            ):
                self.data_store._runtime_static_keys.remove(key)
        # Finally update cached_data, infer unused keys and
        # return newly added static keys.
        self.constraint_solver(updates)
        statics = self.update_cached_data(updates) | updated_keys

        return statics, updates

    def infer_unused_keys(self, key: str) -> None:
        # Infers unused keys when "key" is set as static.
        output_keys = self.output_keys
        queue = set(self.get_source_keys(key, True))
        while queue:
            source_key = queue.pop()
            all_static_keys = self.data_store.all_static_keys
            if source_key not in self.data_store.unused_keys and all(
                [
                    item in all_static_keys | self.data_store.unused_keys
                    for item in self.get_target_keys(source_key)
                ]
            ):
                if source_key not in output_keys and set(
                    self.get_target_keys(source_key, True)
                ).issubset(
                    self.data_store._unused_keys | self.data_store.cached_data.keys()
                ):
                    self.data_store.remove_key_from_store(source_key)

                queue |= set(
                    self.get_source_keys(source_key, True)
                    if source_key in self.connections
                    else []
                )

    def infer_ignore(
        self,
        weak_keys: set[str],
        output_keys: set[str],
        strict_keys: set[str] | None = None,
        update_graph: bool = True,
    ) -> tuple[set[str], set[str]]:
        """
        Infers the keys which will be ignored


        Parameters
        ----------
        keys : set[str]
            output keys that will be ignored,
            it must be given from user during compilation

        output_keys: tuple[str, ...]
            output keys of the model

        Returns
        -------
        tuple[Callable, Callable]
            _description_


        Returns
        -------
        tuple[set[str], tuple[str, ...]]
            Returns keys that will be ignored during ignore keys inference algorithm
            also returns updated output_keys in a tuple
        """
        if strict_keys is None:
            strict_keys = set()

        # Remove non_leaf ignored keys from output keys and ignored keys
        # e.g. Logistic Regression output (logits) is also an input to probs_out
        # in this case logits_out will become an internal key.
        keys = weak_keys | strict_keys
        non_leaf_keys = {
            key
            for key in weak_keys
            if key in self.all_source_keys and key in output_keys
        }
        # Internal keys will be removed from output_keys but also they will
        # be removed from current ignored keys.
        keys -= non_leaf_keys
        output_keys -= non_leaf_keys

        queue = keys.copy()
        while queue:
            key = queue.pop()
            # try forward inference (check if any inference is possible
            # from inputs to outputs)
            self.infer_ignore_step(key, keys, queue, from_source=True)
            # try bacward inference (check if any inference possible
            # from outputs to inputs)
            self.infer_ignore_step(key, keys, queue, from_source=False)

            if update_graph:
                self.remove_key(key)
                output_keys.discard(key)
                self._input_keys.discard(key)

        return keys, output_keys

    def set_shapes(
        self,
        shapes: Mapping[str, Sequence[int | None]]
        | Mapping[Connection, Sequence[int | None]]
        | Mapping[str | Connection, Sequence[int | None]],
    ) -> None:
        updates = Updates()
        for key, value in shapes.items():
            if isinstance(key, Connection):
                key = key.key
            assert isinstance(key, str)
            if not (data := self.data_store._all_data[key]).is_tensor:
                raise ValueError("Non-tensor data can not have shape!")
            assert data.shape is not None
            updates |= data.shape.set_values(value)
        self.constraint_solver(updates)
        # Some intermediate values may be calculated, update cached data.
        self.data_store.update_cached_data(updates)

    def update_data(self, data: dict[str, IOHyperEdge]) -> None:
        if data.keys() & self.data_store._all_data.keys():
            raise Exception("Some keys are already in data store!")
        self.data_store._all_data |= data
        state_keys = set()
        for item in self.state_keys:
            state_keys.add(item.in_key)
            state_keys.add(item.out_key)
        for key, value in data.items():
            if key not in state_keys:
                is_diff = any_differentiable(value._value)
                if value.initial_valued and not is_diff:
                    raise ValueError("Initial valued data should be differentiable!")
                elif is_diff:
                    continue

            # Distribute non-differentiable keys into 3 attributes using
            # type of values. If a key has a definite value, add it into cached_data.
            # If key ends with "_cache", backend is manual and it does not appear as
            # an input to the model, then directly add it into the cached_data because
            # these keys are internally created cache keys for the corresponding
            # primitive functions.
            if (
                self.backend.is_manualgrad
                and key.endswith("_cache")
                and key not in self.input_keys
            ) or (key in self._input_keys and value.is_valued):
                self.data_store._set_data_value(key, value)
            elif key in self._input_keys:
                self.data_store._runtime_static_keys.add(key)
            else:
                if value.is_valued:
                    self.data_store._set_data_value(key, value)
                else:
                    self.data_store.intermediate_non_differentiables[key] = value

    def graph_update(self) -> None:
        # Currently only GGML needs graph update!
        for out_conn in list(self.model_table.values()):
            out_key = out_conn.key
            op = self.get_op(out_key)

            if op.formula_key not in self.backend.CODEGEN_CONFIG.IMPLICIT_BROADCAST_OPS:
                continue

            # NOTE: This broadcasting behaviour only works properly in GGML.

            # GGML backend does not support implicit broadcasting when the
            # left shape needs to be broadcasted to the right shape.
            # Therefore, we need to add a broadcast_to operator to the graph.
            source_keys = self.get_source_keys(out_key)
            left_key = source_keys[0]
            left_shape: list[int] = self.get_key_shape(left_key)
            output_shape: list[int] = self.get_key_shape(out_key)
            assert isinstance(
                left_shape, list
            ), f"`{left_key}` is not specified with shape!"
            assert isinstance(
                output_shape, list
            ), f"`{out_key}` is not specified with shape!"

            # If left shape is not the same as output shape, we need to add
            # a broadcast_to operator.
            if left_shape != output_shape:
                key = "broadcast_to_shape"  # TODO fix this key
                shape_out_key = "broadcast_to_shape_output"
                left_data = self.all_data[left_key]
                self.update_data(
                    {
                        key: IOHyperEdge(tuple[int, ...], tuple(output_shape)),
                        shape_out_key: IOHyperEdge(left_data._type),
                    }
                )
                _mappings = {
                    "input": left_key,
                    "shape": "broadcast_to_shape",
                    "output": shape_out_key,
                }
                kwargs = {
                    "input": left_data,
                    "shape": self.all_data[key],
                    "output": self.all_data[shape_out_key],
                }
                self.insert_operator_before(
                    Operator("broadcast_to", name="Broadcast_to", **kwargs),
                    _mappings,
                    op,
                    left_key,
                )

    def get_key_shape(self, key: str) -> list[int]:
        return self.data_store.get_key_shape(key)

    def get_next_unique_key(self, prefix: str) -> str:
        i = 0
        while f"{prefix}_{i}" in self._all_keys:
            i += 1

        self._all_keys.add(f"{prefix}_{i}")
        return f"{prefix}_{i}"

    def remove_key_from_store(
        self, key: str, label_as_unused: bool = True, hard_remove: bool = False
    ) -> None:
        self.data_store.remove_key_from_store(key, label_as_unused, hard_remove)

        if hard_remove:
            self._clear_constraints(key)

    def _clear_constraints(self, key: str) -> None:
        if key not in self.all_data:
            return

        shape_constraints = self.all_data[key].constraints[UpdateType.SHAPE]
        type_constraints = self.all_data[key].constraints[UpdateType.TYPE]
        value_constraints = self.all_data[key].constraints[UpdateType.VALUE]
        for source_key in self.get_source_keys(key):
            if source_key in self.all_data:
                self.all_data[source_key].constraints[UpdateType.SHAPE] -= (
                    shape_constraints
                )
                self.all_data[source_key].constraints[UpdateType.TYPE] -= (
                    type_constraints
                )
                self.all_data[source_key].constraints[UpdateType.VALUE] -= (
                    value_constraints
                )<|MERGE_RESOLUTION|>--- conflicted
+++ resolved
@@ -495,15 +495,9 @@
             # Match shapes
             updates = remained_data.match(pruned_data)
 
-<<<<<<< HEAD
-                # Finally prune the connection
-                self._prune_connection(conn, source_conn)
-                self._all_source_keys.add(source_conn.key)
-=======
             # Finally prune the connection
             self._prune_connection(conn, source_conn)
             self._all_source_keys.add(source_conn.key)
->>>>>>> f3567622
 
             self.data_store.update_cached_data(updates)
             self.constraint_solver(updates)
@@ -541,7 +535,22 @@
                             and (ref_value == value).all().item()  # type: ignore
                         )
                     else:
-                        is_equal = ref_value == value  # type: ignore
+                        # TODO: Should we handle dict type values too?
+                        if (
+                            isinstance(ref_value, tuple)
+                            and isinstance(value, tuple)
+                            or isinstance(ref_value, list)
+                            and isinstance(value, list)
+                        ):
+                            array_type = self.backend.get_backend_array_type()
+                            is_equal = all(
+                                type(a) is type(b) and self.backend.all(a == b)
+                                if isinstance(a, array_type)
+                                else a == b
+                                for a, b in zip(ref_value, value, strict=False)
+                            )
+                        else:
+                            is_equal = ref_value == value  # type: ignore
 
                     if is_equal:
                         model_id.append(value_key)
