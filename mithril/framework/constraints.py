# Copyright 2022 Synnada, Inc.
#
# Licensed under the Apache License, Version 2.0 (the "License");
# you may not use this file except in compliance with the License.
# You may obtain a copy of the License at
#
#     http://www.apache.org/licenses/LICENSE-2.0
#
# Unless required by applicable law or agreed to in writing, software
# distributed under the License is distributed on an "AS IS" BASIS,
# WITHOUT WARRANTIES OR CONDITIONS OF ANY KIND, either express or implied.
# See the License for the specific language governing permissions and
# limitations under the License.

import math
from collections.abc import Callable, Sequence
from functools import reduce
from itertools import combinations_with_replacement, permutations, product, zip_longest
from operator import or_
from types import EllipsisType, GenericAlias, NoneType, UnionType
from typing import Any, Literal, get_args, get_origin

from ..common import PaddingType
from ..types import Constant
from ..utils.type_utils import (
    is_generic_alias_type,
    is_list_int,
    is_tuple_int,
    is_tuple_of_two_ints,
    is_union_type,
)
from .common import (
    DNF,
    TBD,
    ConstrainResultType,
    ConstraintFunctionType,
    IOHyperEdge,
    MaxNestedListDepth,
    PossibleValues,
    ScalarValueType,
    ShapeRepr,
    Tensor,
    ToBeDetermined,
    Uniadic,
    Updates,
    UpdateType,
    VariableSequenceType,
    Variadic,
    _TensorTypes,
    enhanced_isinstance,
    find_intersection_type,
    find_type,
    is_index_type,
    is_tensor_type,
    is_valued,
    process_value,
    squash_tensor_types,
)
from .utils import find_list_base_type, is_union

__all__ = [
    "scalar_slice_type_constraint",
    "indexer_initial_type_constraint",
    "indexer_type_constraint",
    "slice_constraints",
    "bcast",
    "bcast_matrix_mult",
    "pool_1d_constraints",
    "conv_1d_constraints",
    "conv_2d_constraints",
    "pool_2d_constraints",
    "flatten_constrains",
    "concat_constraints",
    "reduce_constraints",
    "reverse_constraints",
    "polynomial_features_constraints",
    "arange_constraints",
    "broadcast_to_constraints",
    "reshape_constraints",
    "squeeze_constraints",
    "size_constraints",
    "shape_constraints",
    "swap_axes_constraints",
    "to_tensor_constraints",
    "tensor_to_list_constraints",
    "to_list_constraints",
    "where_constrains",
    "eye_constraints",
    "item_constraints",
    "indexer_constraints",
    "to_tuple_constraints",
    "tensor_to_list_type_constraint",
    "reduce_type_constraint",
    "constraint_type_map",
    "padding_1d_constraint",
    "padding_2d_constraint",
    "stride_constraint",
    "tuple_converter_constraint",
    "pad_constraints",
    "randn_constraints",
    "buffer_constraint",
    "polynomial_kernel_constraint",
    "general_forward_constraint",
    "general_type_constraint",
    "sum_fn",
    "distance_matrix_const",
]


def to_sequence_helper(
    type_def: type[list[Any]] | type[tuple[Any, ...]],
    output: IOHyperEdge,
    *args: IOHyperEdge,
) -> ConstrainResultType:
    updates = Updates()
    forward_list = type_def([arg._value for arg in args])
    backward_list = output._value
    assert isinstance(backward_list, type_def | ToBeDetermined)

    updates |= output.set_value(forward_list)
    if isinstance(backward_list, list | tuple):
        for arg, val in zip(args, backward_list, strict=True):
            updates |= arg.set_value(val)
    status = all(arg.is_valued for arg in [output, *args])
    return status, updates


def generate_nested_list_type(
    base_type: _TensorTypes, min_depth: int = 0, max_depth: int = MaxNestedListDepth
) -> type[list[Any]] | _TensorTypes:
    types = set()
    typ: type[list[Any]] | _TensorTypes = base_type
    for depth in range(max_depth + 1):
        if depth >= min_depth:
            types.add(typ)
        typ = list[typ]  # type: ignore
    return reduce(or_, types)


# Below functions are used in various constraints.
def prod_fn(a: int | Uniadic, b: int | Uniadic) -> int:
    if isinstance(a, Uniadic):
        value_a = a.value
        assert value_a is not None
    else:
        value_a = a

    if isinstance(b, Uniadic):
        value_b = b.value
        assert value_b is not None
    else:
        value_b = b

    return value_a * value_b


def is_repr_known(repr: ShapeRepr) -> bool:
    return repr.root is None and all([uni.value is not None for uni in repr.prefix])


def sum_fn(*inputs: Any) -> Any:
    return sum(inputs)


def distance_matrix_const(input1: Any, input2: Any, input3: Any) -> Any:
    return (input1 - input2) ** input3


def create_union_type(
    *types: type | UnionType | GenericAlias,
) -> type | UnionType | GenericAlias:
    if len(types) > 0:
        result = types[0]
        for typ in types[1:]:
            result |= typ
        return result
    else:
        raise TypeError("At least one type should be given!")


def set_edge_type(edge: IOHyperEdge, new_type: Any) -> Updates:
    # Used for type setting for polymorphic IOHyperEdges.
    # Simply wraps new type into Tensor if edge_type is Tensor,
    # else sets directly.
    type = new_type
    if edge.is_tensor:
        type = Tensor[new_type]
    return edge.set_type(type)


def general_forward_constraint(
    *keys: IOHyperEdge, callable: Callable[..., Any]
) -> ConstrainResultType:
    updates = Updates()
    status = True
    if all(io.is_scalar for io in keys):
        output, *inputs = keys
        input_values = [input.value for input in inputs]
        if TBD not in input_values:
            output_value = callable(*input_values)
            updates |= output.set_value(output_value)
        else:
            status = False
    return status, updates


### General type utils ###

type_map: dict[type[int] | type[float] | type[bool], int | float | bool] = {
    int: 2,
    float: 2.0,
    bool: True,
}

all_possible_types: set[type | GenericAlias] = {
    int,
    float,
    bool,
    Tensor[int],
    Tensor[float],
    Tensor[bool],
}


def unsquash_tensor_types(
    value_type: type | UnionType | GenericAlias,
) -> type | UnionType | GenericAlias:
    # TODO: use match case when Python unifies all UnionType and GenericAlias types.
    new_type: type | UnionType | GenericAlias = value_type
    if is_generic_alias_type(value_type) and get_origin(value_type) is Tensor:
        # Example: Tensor[int | float] -> Tensor[int] | Tensor[float]
        sub_type = get_args(value_type)[0]
        sub_types = (
            sub_type.__args__ if isinstance(sub_type, UnionType) else (sub_type,)
        )
        new_type = reduce(or_, (Tensor[typ] for typ in sub_types))  # type: ignore

    elif is_union_type(value_type):
        # Example: Tensor[int | float] | bool -> Tensor[int] | Tensor[float] | bool
        new_type = reduce(
            or_,
            (unsquash_tensor_types(typ) for typ in get_args(value_type)),
        )

    return new_type


def process_list_types(
    left_args: set[type | GenericAlias],
    right_args: set[type | GenericAlias],
    output_args: set[type | GenericAlias],
) -> set[tuple[type | GenericAlias, ...]]:
    # TODO: Implement this function
    return set(product(left_args, right_args, output_args))


def process_tuple_types(
    left_args: set[type | GenericAlias],
    right_args: set[type | GenericAlias],
    output_args: set[type | GenericAlias],
) -> set[tuple[type | GenericAlias, ...]]:
    # TODO: Implement this function
    return set(product(left_args, right_args, output_args))


def process_tensor_op_types(
    operation: Callable[..., Any] | None,
    is_bitwise: bool,
    output_args: set[type | GenericAlias],
    *input_args: set[type | GenericAlias],
) -> set[tuple[type | GenericAlias, ...]]:
    # TODO: uncomment type ignores when all TypeGuards switched to TypeIs.

    # extract all possible input output type combinations
    possible_arg_types: set[tuple[type | GenericAlias, ...]] = set(
        product(output_args, *input_args)
    )

    # diminish all possible types based on available input types
    available_possible_types = all_possible_types & reduce(or_, input_args)

    possible_type_set: set[tuple[type | GenericAlias, ...]] = set()

    for sample_types in combinations_with_replacement(
        available_possible_types, len(input_args)
    ):
        has_tensor = False
        input_types: list[type[int] | type[float] | type[bool]] = []

        for sample_type in sample_types:
            if is_generic_alias_type(sample_type):
                # extract built-in type from Tensor type
                input_types.append(get_args(sample_type)[0])
                has_tensor = True
            else:
                input_types.append(sample_type)  # type: ignore

        if has_tensor and all(typ is bool for typ in input_types) and not is_bitwise:
            # handle edge case occured in some operations.

            # bool + bool -> int (Python)
            # Tensor[bool] + Tensor[bool] = Tensor[bool] (backends, (e.g. NumPy))

            out_type: type = Tensor[bool]
        else:
            values = [type_map[typ] for typ in input_types]
            if operation is None:
                out_type = type(values[0])
            else:
                out_type = type(operation(*values))
            out_type = Tensor[out_type] if has_tensor else out_type  # type: ignore

        possible_type_set.update((out_type,) + p for p in permutations(sample_types))

    return possible_arg_types & possible_type_set


def general_type_constraint(
    *keys: IOHyperEdge,
    fn: Callable[..., Any] | None = None,
    is_bitwise: bool = False,
    is_edge: bool = False,
) -> ConstrainResultType:
    updates = Updates()
    all_output_types: set[tuple[type | GenericAlias, ...]] = set()

    args: list[Any] = []

    for key in keys:
        key_type = unsquash_tensor_types(key._type)
        key_args = key_type.__args__ if is_union_type(key_type) else (key_type,)
        key_types = {
            arg for arg in key_args if is_tensor_type(arg) or arg in (int, float, bool)
        }
        args.append(key_types)

    all_output_types |= process_tensor_op_types(fn, is_bitwise, *args)

    max_possible_results = 1
    for result, key in zip(zip(*all_output_types, strict=False), keys, strict=False):
        res_type = reduce(or_, result)
        max_possible_results *= len(set(result))
        res_type = squash_tensor_types(res_type)
        updates |= key.set_type(res_type)

    if is_edge:
        status = not any(io.is_polymorphic for io in keys)
    else:
        status = not len(all_output_types) < max_possible_results

    return status, updates


def scalar_slice_type_constraint(
    output: IOHyperEdge,
    input: IOHyperEdge,
    start: IOHyperEdge,
    stop: IOHyperEdge,
    step: IOHyperEdge,
) -> ConstrainResultType:
    updates = Updates()

    output_type = output.value_type
    input_type = input.value_type

    assert (
        isinstance(start.value, ToBeDetermined)
        or type(start.value) is int
        or start.value is None
    )
    assert (
        isinstance(stop.value, ToBeDetermined)
        or type(stop.value) is int
        or stop.value is None
    )
    assert (
        isinstance(step.value, ToBeDetermined)
        or type(step.value) is int
        or step.value is None
    )

    if (
        isinstance(input_type, GenericAlias)
        and input_type.__origin__ is tuple
        and input_type.__args__[1] is not ...
    ):
        # if input is tuple and its values are exactly determined in terms of types
        # (ex: tuple[int, float, float, int]),
        # find the type of output
        if (
            not isinstance(start.value, ToBeDetermined)
            and not isinstance(step.value, ToBeDetermined)
            and not isinstance(stop.value, ToBeDetermined)
        ):
            # if all values of indexes are given, find exactly the type of output.
            out_args = input_type.__args__[start.value : stop.value : step.value]
            out_type = tuple[*out_args]  # type: ignore
            if (
                intersection_type := find_intersection_type(output_type, out_type)
            ) is not None:
                updates |= output.set_type(intersection_type)
            else:
                raise TypeError("Inferred types does not match in slice constraints!")
        else:
            # if all values are not given, match the output with origin of input
            updates |= output.set_type(input_type.__origin__)

    elif (
        isinstance(output_type, GenericAlias)
        and output_type.__origin__ is tuple
        and output_type.__args__[1] is not ...
    ):
        # if output is tuple and its values are exactly determined in terms of types
        # (ex: tuple[int, float, float, int]),
        # try to infer type of input by using this information
        if (start.value is None) and (stop.value is None) and (step.value is None):
            # if all of the values of index is None, this means input should be exactly
            # equal to output, find intersection of these types and update accordingly
            intersection_type = find_intersection_type(output_type, input_type)
            if intersection_type is not None:
                updates |= input.set_type(intersection_type)
                updates |= output.set_type(intersection_type)
            else:
                raise TypeError("Inferred types does not match in slice constraints!")

        else:
            # if the condition is not True, try to infer input's type
            # with output's origin's type.
            updates |= input.set_type(output_type.__origin__)

    else:
        # Above conditions are only conditions in type inference that is also give
        # info about atomic types of input's and output's. If it is not satisfied,
        # directly intersect types of inputs and outputs as they should have same type.
        intersection_type = find_intersection_type(output_type, input_type)
        if intersection_type is not None:
            updates |= input.set_type(intersection_type)
            updates |= output.set_type(intersection_type)
        else:
            raise TypeError("Inferred types does not match in slice constraints!")

    status = not is_union(output.value_type)
    return status, updates


def scalar_item_type_constraint_helper(
    input_type: GenericAlias | UnionType | type, index_val: int | slice | ToBeDetermined
) -> type | UnionType | GenericAlias:
    # forward inference of scalar item type constraint:
    # Examples:
    # > scalar_item_type_constraint_helper(list[list[int]], 3) -> list[int]
    # > scalar_item_type_constraint_helper(list[int | float], 3) -> int | float

    new_type = input_type
    if isinstance(input_type, GenericAlias):
        origin = get_origin(input_type)
        if origin is tuple:
            if ... in input_type.__args__:
                variadic_required = True
                # if second value is ellipsis, directly take first value
                # (tuple[int, ...] -> int)
                new_type = input_type.__args__[0]
            else:
                # case when type of tuple is exact (ex: tuple[int, float])
                if not isinstance(index_val, ToBeDetermined):
                    variadic_required = False
                    # if index val is specified, directly take the corresponding item
                    # of type
                    if isinstance(index_val, int):
                        new_type = input_type.__args__[index_val]
                    else:
                        new_type = tuple[*input_type.__args__[index_val]]  # type: ignore
                else:
                    variadic_required = True
                    # if not specified this means it can be all of them,
                    # take union of all types inside tuple
                    new_type = create_union_type(*input_type.__args__)

            if variadic_required:
                if isinstance(index_val, slice):
                    new_type = tuple[new_type, ...]  # type: ignore
                else:
                    new_type = new_type | tuple[new_type, ...]  # type: ignore

        elif origin is list:
            if isinstance(index_val, slice):
                new_type = input_type
            else:
                new_type = input_type.__args__[0]
    elif input_type is list or input_type is tuple:
        if isinstance(index_val, slice):
            new_type = input_type
        else:
            new_type = input_type | int | float | list

    return new_type


def check_index_type_compatibility(
    _type: type,
    index: int | ToBeDetermined | slice,
    is_variadic: bool,
    raise_error: bool = False,
) -> bool:
    if (
        isinstance(_type, GenericAlias)
        and _type.__origin__ is tuple
        and not isinstance(index, ToBeDetermined)
        and not is_variadic
    ):
        args_len = len(_type.__args__)
        if isinstance(index, int) and not (-args_len <= index <= args_len - 1):
            if raise_error:
                raise TypeError(
                    f"Index value {index} is out of range for type {_type}!"
                )
            return False
    return True


def scalar_item_reduce_input_type(  # type: ignore
    output_type: type | UnionType | GenericAlias,
    input_type: type | UnionType | GenericAlias,
    index: int | slice | ToBeDetermined,
) -> type | UnionType | GenericAlias | None:
    possible_types = []
    out_origin: type[list] | type[tuple] | type[UnionType] | None = get_origin(  # type: ignore
        output_type
    )
    input_origin: type[list] | type[tuple] | type[UnionType] | None = None  # type: ignore
    # Look for compatible types in __args__ of input type with the output_type.
    if isinstance(input_type, UnionType):
        input_origin = UnionType
        for arg in input_type.__args__:
            origin_type = get_origin(arg)
            is_variadic = ... in arg.__args__ if origin_type is not None else False
            if check_index_type_compatibility(origin_type, index, is_variadic):
                if origin_type is not None:
                    # Search sub_args since input_type is UnionType
                    for sub_arg in arg.__args__:
                        if find_intersection_type(output_type, sub_arg):
                            possible_types.append(
                                origin_type[sub_arg, ...]
                                if is_variadic
                                else origin_type[sub_arg]
                            )
                elif arg is tuple or arg is list:
                    # If arg is list or tuple, directly take "arg" as origin type
                    # and origin of "output_type" as inner type if exists.
                    inner_type: list[
                        type | type[UnionType] | EllipsisType | GenericAlias | UnionType
                    ] = []
                    if out_origin is not None and not isinstance(
                        output_type, UnionType
                    ):
                        inner_type.append(out_origin)
                    else:
                        inner_type.append(output_type)
                    if arg is tuple:
                        inner_type.append(...)
                    possible_types.append(arg[*inner_type])
        return create_union_type(*possible_types)
    elif isinstance(input_type, GenericAlias):
        input_origin = input_type.__origin__

        is_variadic = ... in input_type.__args__ if input_origin is not None else False
        if check_index_type_compatibility(
            input_origin, index, is_variadic, raise_error=True
        ):
            if index == ... or input_origin is list:
                if isinstance(index, int):
                    for arg in input_type.__args__:
                        if find_intersection_type(output_type, arg):
                            return input_type
                        else:
                            return None
                else:
                    return input_type

            elif input_origin is tuple:
                if isinstance(index, int):
                    possible_types = [
                        arg
                        if idx != index
                        else find_intersection_type(arg, output_type)
                        for idx, arg in enumerate(input_type.__args__)
                    ]
                    return (
                        input_origin[*possible_types, ...]  # type: ignore
                        if is_variadic
                        else input_origin[*possible_types]  # type: ignore
                    )
                else:
                    return input_type
    else:
        return input_type


def indexer_initial_type_constraint(
    output: IOHyperEdge, input: IOHyperEdge, index: IOHyperEdge
) -> ConstrainResultType:
    status = False
    updates = Updates()
    if input.is_scalar or output.is_scalar:
        updates |= index.set_type(
            int
            | EllipsisType
            | None
            | slice
            | tuple[int | EllipsisType | None | slice, ...]
        )
        if input.edge_type is not ToBeDetermined:
            # For this constraint, the content of sequence is not important. So
            # we set output type to the most general case which includes Tensor
            # also since it is possible to have Tensor types in input sequence.
            updates |= output.set_type(ScalarValueType | Tensor[int | float | bool])
        elif output.edge_type is not ToBeDetermined:
            # Set input to the most general Sequence type.
            updates |= input.set_type(Sequence[Any])
        status = True
    elif input.is_tensor or output.is_tensor:
        if input.is_tensor and output.is_tensor:
            intersection_type = find_intersection_type(
                output.value_type, input.value_type
            )
            updates |= input.set_type(Tensor[intersection_type])  # type: ignore
            updates |= output.set_type(Tensor[intersection_type])  # type: ignore
            status = True
        else:
            (tensor_edge, other_edge) = (
                (input, output) if input.is_tensor else (output, input)
            )
            updates |= other_edge.set_type(Tensor[tensor_edge.value_type])  # type: ignore
            status = True
    return status, updates


def indexer_type_constraint(
    output: IOHyperEdge, input: IOHyperEdge, index: IOHyperEdge
) -> ConstrainResultType:
    status = False
    updates = Updates()
    if input.is_scalar:
        # Input is a non-tensor type.
        input_type = input.value_type
        # output_type = output.value_type
        output_type = output.edge_type
        index_value = index.value
        assert (
            isinstance(index_value, ToBeDetermined)
            or type(index_value) is int
            or type(index_value) is slice
        )

        if not (
            isinstance(input_type, UnionType)
            or hasattr(input_type, "__origin__")
            or input_type in [tuple, list]
        ):
            raise TypeError("Input type should be list, tuple or UnionType!")

        if (
            inferred_input_type := scalar_item_reduce_input_type(
                output_type, input_type, index_value
            )
        ) is None:
            raise TypeError(
                f"Output type {output_type} is not compatible with "
                f"input type {input_type}!"
            )

        updates |= input.set_type(inferred_input_type)

        # extract all possibilites and put it in to a list
        # TODO: This part should take NestedListType into account.
        args = (
            input.value_type.__args__
            if isinstance(input.value_type, UnionType)
            else [input.value_type]
        )

        # Do the forward inference in all types in args, then make Union
        types = [scalar_item_type_constraint_helper(arg, index_value) for arg in args]
        inferred_out_type = create_union_type(*types)

        updates |= output.set_type(inferred_out_type)

        status = not is_union(output.edge_type)
    elif input.is_tensor:
        status = True
    return status, updates


def slice_constraints(
    output: IOHyperEdge, start: IOHyperEdge, stop: IOHyperEdge, step: IOHyperEdge
) -> ConstrainResultType:
    updates = Updates()
    output_value = output.value
    start_value = start.value
    stop_value = stop.value
    step_value = step.value
    status = False

    assert isinstance(start_value, ToBeDetermined | int | None)
    assert isinstance(stop_value, ToBeDetermined | int | None)
    assert isinstance(step_value, ToBeDetermined | int | None)
    assert isinstance(output_value, ToBeDetermined | slice)

    if (
        not isinstance(start_value, ToBeDetermined)
        and not isinstance(step_value, ToBeDetermined)
        and not isinstance(stop_value, ToBeDetermined)
    ):
        updates |= output.set_value(slice(start_value, stop_value, step_value))
        status = True

    elif not isinstance(output_value, ToBeDetermined):
        start_val = output_value.start
        stop_val = output_value.stop
        step_val = output_value.step

        updates |= start.set_value(start_val)
        updates |= stop.set_value(stop_val)
        updates |= step.set_value(step_val)
        status = True

    return status, updates


def tensor_to_list_type_constraint(
    output: IOHyperEdge, input: IOHyperEdge
) -> ConstrainResultType:
    updates = Updates()
    input_type = input.value_type
    output_type = output.value_type
    assert input.shape is not None
    in_shape: ShapeRepr = input.shape.reprs[0]
    assert (
        output_type is list
        or output_type is float
        or output_type is int
        or output_type is bool
        or isinstance(output_type, UnionType)
        or (isinstance(output_type, GenericAlias) and output_type.__origin__ is list)
    )

    # If input type is UnionType, try to constrain it using output type
    if get_origin(input_type) == UnionType and (
        out_types := find_list_base_type(output_type)  # type: ignore
    ):
        possible_input_types = find_intersection_type(
            input_type, create_union_type(*out_types)
        )
        if not possible_input_types:
            raise TypeError(
                f"Input type {input_type} is not compatible with output type "
                f"{output_type}!"
            )
        updates |= set_edge_type(input, possible_input_types)

    # Create output nested type using the input type as base type.
    # Uniadic numbers define min depth of nested list. If input
    # has no variadic shape then uniadic numbers also define
    # max depth of nested list.
    min_depth = len(in_shape.prefix + in_shape.suffix)
    max_depth = min_depth if in_shape.root is None else MaxNestedListDepth
    assert isinstance(
        input.value_type, type(int) | type(float) | type(bool) | UnionType
    )
    base = generate_nested_list_type(
        input.value_type,
        min_depth=len(in_shape.prefix + in_shape.suffix),
        max_depth=max_depth,
    )

    updates |= set_edge_type(output, base)

    status = not is_union(output.value_type) if in_shape.root is not None else True

    return status, updates


def reduce_type_constraint(
    output: IOHyperEdge, input: IOHyperEdge
) -> ConstrainResultType:
    updates = Updates()

    assert isinstance(
        input.value_type, type(int) | type(float) | type(bool) | UnionType
    )

    input_type = input.value_type

    possible_output_types: list[type[int] | type[float] | type[bool]] = []

    ### Forward Inference ###
    if find_intersection_type(input_type, int | bool):
        # if input has type of int or bool, int is one of the possible output types
        possible_output_types.append(int)

    if find_intersection_type(input_type, float):
        # if input has type of float, float is one of the possible output types
        possible_output_types.append(float)

    union_output_types = create_union_type(*possible_output_types)
    assert not isinstance(union_output_types, GenericAlias)
    updates |= output.set_type(Tensor[union_output_types])  # type: ignore

    ### Reverse Inference ###
    if output.value_type is float:
        # if output type is float, it is guaranteed that input will be float
        updates |= input.set_type(Tensor[float])
    elif output.value_type is int:
        # if output type is int, input should either be int or bool
        updates |= input.set_type(Tensor[bool | int])

    status = not isinstance(output.value_type, UnionType)

    return status, updates


def bcast_get_pos_vals(
    input: ShapeRepr, other: ShapeRepr, output: ShapeRepr
) -> list[PossibleValues]:
    from .common import AND, DNF

    # TODO: guarantee len(output) == len(other) with no roots
    output_unis = output.prefix[len(input.prefix) : len(output) - len(input.suffix)]

    if len(output) != len(other):
        uniadics: list[Uniadic] = []
        for idx, uni in enumerate(output_unis):
            if idx < (len(output_unis) - len(other)):
                uniadics.append(uni)
            elif (
                input.root is not None
                and input.root.possibles is not None
                and len(output_unis) in input.root.possibles
            ):
                uniadics.append(input.root.possibles[len(output_unis)].uniadics[idx])
            else:
                uniadics.append(Uniadic())
        return [PossibleValues(tuple(uniadics), [])]

    # Revert output_unis to match with other.
    output_unis = output_unis[::-1]

    _range = list(range(len(output_unis) + 1))
    other_unis = other.prefix[len(input.prefix) : len(other) - len(input.suffix)][::-1]

    pos_vals: list[PossibleValues] = []
    for idx in _range:
        uniadics = []
        for _idx in range(idx):
            if other_unis[_idx].value == 1:
                uniadics.append(output_unis[_idx])
            elif (
                input.root is not None
                and input.root.possibles is not None
                and idx in input.root.possibles
            ):
                uniadics.append(input.root.possibles[idx].uniadics[::-1][_idx])
            else:
                uniadics.append(Uniadic())

        max_len = len(output_unis) - idx
        dnf_list = [
            DNF([AND({other_uni: out_uni})])
            for other_uni, out_uni in zip(
                other_unis[::-1][:max_len], output_unis[::-1][:max_len], strict=False
            )
        ]
        existing_pos = None
        if input.root is not None and input.root.possibles is not None:
            existing_pos = input.root.possibles.get(idx)
        if existing_pos:
            for _idx in range(idx):
                # TODO: check also equivalences
                ex_uni: Uniadic = existing_pos.uniadics[::-1][_idx]
                other_uni: Uniadic = other_unis[_idx]
                if other_uni.metadata == ex_uni.metadata or (
                    ex_uni in existing_pos.dnf_lookup_table
                    and other_uni in existing_pos.dnf_lookup_table[ex_uni].uniadics
                ):
                    # dnf_list.append(DNF([AND({output_unis[_idx]: other_unis[_idx]})]))
                    dnf_list += [DNF([AND({output_unis[_idx]: other_unis[_idx]})])]
                # elif output_unis[_idx].possible_values is not None:
                #     ex_uni.update_possible_values(
                # {1} | output_unis[_idx].possible_values
                # )
        pos_vals.append(PossibleValues(tuple(uniadics[::-1]), dnf_list))
    return pos_vals


def bcast_update_possible_values_of_input(
    input: ShapeRepr, other: ShapeRepr, output: ShapeRepr
) -> Updates:
    if input.root is None:
        return Updates()

    elif output.root is None:
        if other.root is None:
            pos_vals = bcast_get_pos_vals(input, other, output)
        else:
            # TODO: also check other.root.max_len!
            # lengths = [idx for idx in range(len(output) - len(input) + 1)]
            # pos_vals = bcast_get_pos_vals(input, other, output)
            unis = [Uniadic() for _ in range(len(output) - len(input))]
            pos_vals = [
                PossibleValues(
                    input.root.possibles[length].uniadics
                    if input.root.possibles is not None
                    and length in input.root.possibles
                    # else tuple(Uniadic() for _ in range(length))
                    else tuple(unis[:length][::-1])
                )
                for length in range(len(output) - len(input) + 1)
            ]

    elif output.root.possibles is not None:
        # TODO: also check output.root.max_len!
        return Updates()
        # len_output = len(output) + output.root.max_len
        # lengths = [idx for idx in range(len_output - len(input) + 1)]
    else:
        return Updates()

    return input.root.update_possible_values(*pos_vals)
    # if input.root.possibles is None:
    # return input.root.update_possible_values(
    #     PossibleValues(tuple(Uniadic() for _ in range(length)))
    #     for length in lengths
    # )
    # else:
    #     return input.root.update_possible_values(
    #         input.root.possibles[length]
    #         for length in lengths
    #         if length in input.root.possibles
    #     )


def get_possibles(input: ShapeRepr) -> list[PossibleValues | None]:
    if input.root is None or input.root.possibles is None:
        return [None]
    return [pos_val for pos_val in input.root.possibles.values()]


def bcast_get_list(input: ShapeRepr, pos: PossibleValues | None) -> list[Uniadic]:
    if input.root is None:
        return input.prefix
    elif pos is None:
        return input.suffix
    else:
        return input.prefix + list(pos.uniadics) + input.suffix


def bcast_check_uniadics(
    left: ShapeRepr,
    right: ShapeRepr,
    output: ShapeRepr,
    pos_vals: tuple[
        PossibleValues | None, PossibleValues | None, PossibleValues | None
    ],
    index: int,
) -> bool:
    left_pos, right_pos, output_pos = pos_vals
    # Check compatibility
    left_list = bcast_get_list(left, left_pos)[-index - 1 :: -1]
    right_list = bcast_get_list(right, right_pos)[-index - 1 :: -1]
    output_list = bcast_get_list(output, output_pos)[-index - 1 :: -1]

    for uni_group in zip_longest(output_list, left_list, right_list):
        # Check given uniadic group is valid for bcast or not and check DNF
        # compatibility
        dnf_list: list[DNF] = []
        if left_pos is not None:
            dnf_list += left_pos.dnf_list
        if right_pos is not None:
            dnf_list += right_pos.dnf_list
        if output_pos is not None:
            dnf_list += output_pos.dnf_list
        pos = PossibleValues((), dnf_list)
        is_unadics_applicable = bcast_check_uniadic_group(uni_group, pos_vals)
        if not (is_unadics_applicable and pos.is_applicable):
            return False
    return True


def bcast_update_all_possibilites(
    output: ShapeRepr, left: ShapeRepr, right: ShapeRepr, index: int
) -> Updates:
    updates = Updates()
    updates |= bcast_update_possible_values_of_input(left, right, output)
    updates |= bcast_update_possible_values_of_input(right, left, output)

    valid_left_possibles: set[int] = set()
    valid_right_possibles: set[int] = set()
    valid_output_possibles: set[int] = set()

    for pos_vals in product(
        get_possibles(left), get_possibles(right), get_possibles(output)
    ):
        left_pos, right_pos, output_pos = pos_vals
        if bcast_check_uniadics(left, right, output, pos_vals, index):
            if left_pos is not None:
                valid_left_possibles.add(len(left_pos.uniadics))
            if right_pos is not None:
                valid_right_possibles.add(len(right_pos.uniadics))
            if output_pos is not None:
                valid_output_possibles.add(len(output_pos.uniadics))

    if (
        valid_left_possibles
        and left.root is not None
        and left.root.possibles is not None
    ):
        possible_list = [left.root.possibles[idx] for idx in valid_left_possibles]
        updates |= left.root.update_possible_values(*possible_list)

    if (
        valid_right_possibles
        and right.root is not None
        and right.root.possibles is not None
    ):
        possible_list = [right.root.possibles[idx] for idx in valid_right_possibles]
        updates |= right.root.update_possible_values(*possible_list)

    if (
        valid_output_possibles
        and output.root is not None
        and output.root.possibles is not None
    ):
        possible_list = [output.root.possibles[idx] for idx in valid_output_possibles]
        updates |= output.root.update_possible_values(*possible_list)

    # # TODO: Make this update up to fix point!
    updates |= bcast_uniadics(output, left, right, index)
    updates |= bcast_update_possible_values_of_input(left, right, output)
    updates |= bcast_update_possible_values_of_input(right, left, output)

    # Update output's possibles accordingly.
    max_right_len: int | None = len(right)
    max_left_len: int | None = len(left)
    if left.root is not None:
        if left.root.possibles is not None:
            assert max_left_len is not None
            max_left_len += left.root.max_len
        else:
            max_left_len = None

    if right.root is not None:
        if right.root.possibles is not None:
            assert max_right_len is not None
            max_right_len += right.root.max_len
        else:
            max_right_len = None
    if (
        output.root is not None
        and max_left_len is not None
        and max_right_len is not None
    ):
        max_len = max(max_right_len, max_left_len) - len(output)
        min_len = max(0, min(max_right_len, max_left_len) - len(output))
        updates |= output.root.update_possible_values(
            *[
                PossibleValues(tuple(Uniadic() for _ in range(idx)))
                for idx in range(min_len, max_len + 1)
            ]
        )

    return updates


def bcast_uniadics(
    output: ShapeRepr, left: ShapeRepr, right: ShapeRepr, index: int = 0
) -> Updates:
    updates = Updates()
    fn_keys_set: set[tuple[Uniadic, ...]] = set()
    uni_keys_dict: dict[Uniadic, set[tuple[Uniadic, ...]]] = {}
    is_uniadics = (left.root or right.root or output.root) is None
    # check if there is a mismatch in list of uniadics
    if is_uniadics and max(len(left), len(right)) != len(output):
        raise ValueError("Shape mismatch for output!")

    left_unis = (left.suffix, left.prefix)[left.root is None][::-1][index:]
    right_unis = (right.suffix, right.prefix)[right.root is None][::-1][index:]
    output_unis = (output.suffix, output.prefix)[output.root is None][::-1][index:]
    for idx, (left_uni, right_uni, out_uni) in enumerate(
        zip_longest(left_unis, right_unis, output_unis)
    ):
        # iterate through uniadics
        if bool(out_uni) and bool(left_uni) and bool(right_uni):
            # Check value consistency between left and right uniadics.
            if (
                left_uni.value not in (None, 1)
                and right_uni.value not in (None, 1)
                and left_uni.value != right_uni.value
            ):
                raise ValueError(
                    f"Inputs shape mismatch at dimension "
                    f"{len(output) - index - 1 - idx}. Shapes are inconsistent."
                )

            # If same uniadic for both left and right, update output uniadic with that.
            if left_uni.metadata == right_uni.metadata:
                if out_uni.metadata != left_uni.metadata:
                    updates |= out_uni.match(left_uni)
                continue
            # if both left_uni and right uni is exist, put left_uni, right_uni
            # and right uni int fn_keys_set.
            fn_keys = (left_uni, right_uni, out_uni)
            fn_keys_set.add(fn_keys)
            uni_keys_dict.setdefault(left_uni, set()).add(fn_keys)
            uni_keys_dict.setdefault(right_uni, set()).add(fn_keys)
            uni_keys_dict.setdefault(out_uni, set()).add(fn_keys)
        elif is_uniadics:
            # If one of the uniadics is None, update output uniadic with the other one.
            existing_uni = left_uni if left_uni else right_uni
            if out_uni.metadata != existing_uni.metadata:
                updates |= out_uni.match(existing_uni)
        elif bool(out_uni) and (bool(left_uni) or bool(right_uni)):
            existing_uni = left_uni if left_uni else right_uni
            if existing_uni.value not in {None, 1} or out_uni.value == 1:
                updates |= out_uni.match(existing_uni)
            elif out_uni.possible_values is not None:
                updates |= existing_uni.update_possible_values(
                    out_uni.possible_values | {1}
                )

    while fn_keys_set:
        # run the inference algorithm. Note that fn_keys_set contains inputs
        # of bcast_uniadic_group function. For each set of uniadics, run the
        # function
        _fn_keys = fn_keys_set.pop()
        _updates = bcast_uniadic_group(_fn_keys)
        for uni in _updates.uniadic_updates:
            fn_keys_set.update(uni_keys_dict[uni])
        updates |= _updates

    return updates


def bcast_uniadic_group_per_input(
    in1: Uniadic, in2: Uniadic, output: Uniadic
) -> Updates:
    updates = Updates()
    if in1.value == 1 or output.value == 1:
        updates |= output.match(in2)

    if output.possible_values is not None:
        updates |= in2.update_possible_values(output.possible_values | {1})

    if in1.possible_values is not None and 1 not in in1.possible_values:
        updates |= in2.update_possible_values(in1.possible_values | {1})
        updates |= output.update_possible_values(in1.possible_values)

    return updates


def bcast_check_uniadic_group_per_input(
    in1: set[int] | None, in2: set[int] | None, output: set[int] | None
) -> bool:
    if in1 is None or 1 in in1:
        if output is not None and in2 is not None and output & in2 == set():
            return False
    else:
        if not (in2 is None or 1 in in2) and in1 & in2 == set():
            return False
    return True


def bcast_check_uniadic_group(
    uniadics: tuple[Uniadic | None, ...], pos_vals: tuple[PossibleValues | None, ...]
) -> bool:
    output, left, right = uniadics
    left_pos, right_pos, output_pos = pos_vals
    remainings = {right, left, output}
    remainings.discard(None)
    if len(remainings) < 2:
        return True
    if left is None and right is not None:
        return not (
            output is not None
            and output.possible_values is not None
            and right.possible_values is not None
            and output.possible_values & right.possible_values == set()
        )

    elif right is None and left is not None:
        return not (
            output is not None
            and output.possible_values is not None
            and left.possible_values is not None
            and output.possible_values & left.possible_values == set()
        )

    if left is not None:
        if left_pos is not None and left in left_pos.dnf_lookup_table:
            left_vals = left_pos.dnf_lookup_table[left].values
        else:
            left_vals = left.possible_values

    if right is not None:
        if right_pos is not None and right in right_pos.dnf_lookup_table:
            right_vals = right_pos.dnf_lookup_table[right].values
        else:
            right_vals = right.possible_values

    if output_pos is not None and output in output_pos.dnf_lookup_table:
        output_vals = output_pos.dnf_lookup_table[output].values
    elif output is not None:
        output_vals = output.possible_values
    else:
        output_vals = None

    is_valid = bcast_check_uniadic_group_per_input(left_vals, right_vals, output_vals)
    is_valid &= bcast_check_uniadic_group_per_input(right_vals, left_vals, output_vals)
    return is_valid


def bcast_uniadic_group(uniadics: tuple[Uniadic, ...]) -> Updates:
    left, right, output = uniadics
    updates = bcast_uniadic_group_per_input(left, right, output)
    updates |= bcast_uniadic_group_per_input(right, left, output)
    return updates


def bacast_align_output(
    output: ShapeRepr, left: ShapeRepr, right: ShapeRepr, index: int
) -> Updates:
    updates = Updates()
    # Output will have same shape structure as the longer one.
    if len(left) == len(right):
        longer_repr = (left, right)[right.root is not None]
        shorter_repr = (left, right)[left == longer_repr]
    else:
        longer_repr = (left, right)[len(left) < len(right)]
        shorter_repr = (left, right)[left == longer_repr]

    # Handle special case of right and left has same Variadic object
    if (
        right.root == left.root
        and left.root is not None
        and output.root is not None
        and len(right.prefix) == len(left.prefix)
    ):
        output.inner_match([Uniadic() for _ in range(len(left.prefix))], Variadic())
        for unis in zip(right.prefix, left.prefix, output.prefix, strict=False):
            bcast_uniadic_group(unis)
    # Align output shape structure with the longer one if available.
    # if (len(output.prefix) != (longer_repr.prefix)) or (len(output.suffix) !=
    # len(longer_repr.suffix)): First (len(longer) - len(shorter)) uniadics of output
    # prefix will be same as the longer one.
    equal_uni_length = (
        len(longer_repr) - len(shorter_repr)
        if shorter_repr.root is None or shorter_repr.root == longer_repr.root
        else 0
    )

    prefix: list[Uniadic] = []
    for idx, uni in enumerate(longer_repr.prefix):
        if (
            (idx < equal_uni_length)
            or ((idx < (len(longer_repr) - index)) and uni.value not in (None, 1))
            and (output.root is None or right.root is None or left.root is None)
        ):
            prefix.append(uni)
        else:
            _uni = Uniadic()
            # if all inputs have uniadic as their first element, then it could be
            # deduced that output will also have uniadic as a first element (union
            # of possible_values of left uni and right).
            if (
                idx == 0
                and len(shorter_repr.prefix) > 0
                and shorter_repr[0].possible_values is not None
                and uni.possible_values is not None
            ):
                updates |= _uni.update_possible_values(
                    shorter_repr[0].possible_values | uni.possible_values
                )
            prefix.append(_uni)

    suffix = [
        uni
        if (idx < (equal_uni_length - len(longer_repr.prefix)))
        or ((idx < (len(longer_repr.suffix) - index)) and uni.value not in (None, 1))
        else Uniadic()
        for idx, uni in enumerate(longer_repr.suffix)
    ]

    # Shorter repr has no Variadic field and longer_repr suffix longer than
    # shorter_repr or variadic fields are same objects and length of suffixes
    # are equal, then root will be same as longer_repr.
    if (
        shorter_repr.root is None
        and (len(longer_repr.suffix) >= len(shorter_repr))
        or (shorter_repr.root == longer_repr.root)
        and len(longer_repr.suffix) == len(shorter_repr.suffix)
    ):
        root = longer_repr.root
    else:
        root = Variadic()

    # If longer repr has not Variadic field make calculated prefix as suffix.
    if longer_repr.root is None and shorter_repr.root is not None:
        suffix = prefix
        prefix = []

    # Final check to be sure about we are not re-matching output with
    # the same shape structure.
    # if (len(output.prefix) != len(prefix)) or (len(output.suffix) != len(suffix)):
    updates |= output.inner_match(prefix=prefix, root=root, suffix=suffix)
    return updates


def bcast_align_input(output: ShapeRepr, left: ShapeRepr, right: ShapeRepr) -> Updates:
    # Example: output: [V1, 2, 3], left: [V2, 1, 1], right: [V3]
    # Result:  output: [V1, 2, 3], left: [V2, 1, 1], right: [V4, 2, 3]

    # TODO: Handle following and add its test
    # Example: output: [3, V1], left: [1, V2], right: [V3]
    # Result:  output: [3, V1], left: [1, V2], right: [3, V4]

    # TODO: Handle following and add its test
    # Example: output: [V1, 2, u2], left: [V2, 1, 1], right: [V3]
    # Result:  output: [V1, 2, u2], left: [V2, 1, 1], right: [V4, 2, u3]
    updates = Updates()
    uniadics: list[Uniadic] = []

    _left = (left.suffix, left.prefix)[left.root is None]
    _right = (right.suffix, right.prefix)[right.root is None]
    _output = (output.suffix, output.prefix)[output.root is None]

    for l_, r, o in zip_longest(_left[::-1], _right[::-1], _output[::-1]):
        if o is not None:
            if (
                r is not None
                and r.value == 1
                and l_ is None
                and o.value not in {None, 1}
            ):
                uniadics.append(o)
            else:
                break
    if uniadics != []:
        uniadics = uniadics[::-1]
        if output.root is None and len(output) == len(uniadics) != len(right):
            updates |= left.inner_match(uniadics)
        else:
            updates |= left.inner_match(root=Variadic(), suffix=uniadics)
    return updates


def bcast_helper(
    output: ShapeRepr, left: ShapeRepr, right: ShapeRepr, index: int
) -> ConstrainResultType:
    """_summary_

    Parameters
    ----------
    output : ShapeRepr
        _description_
    left : ShapeRepr
        _description_
    right : ShapeRepr
        _description_
    index : int
        The number of last Uniadics not to be processed/inferred.

    Returns
    -------
    ConstrainResultType
        _description_

    Raises
    ------
    ValueError
        _description_
    ValueError
        _description_
    """
    updates = Updates()

    # First align output shape structure with the longer one if available.
    updates |= bacast_align_output(output, left, right, index)
    updates |= bcast_align_input(output, left, right)
    updates |= bcast_align_input(output, right, left)
    updates |= bcast_update_all_possibilites(output, left, right, index)
    updates |= bcast_uniadics(output, left, right, index)

    return bcast_exit_condition(output, left, right, index), updates


def _bcast(
    output: IOHyperEdge, left: IOHyperEdge, right: IOHyperEdge, index: int
) -> ConstrainResultType:
    if left.is_tensor and right.is_tensor:
        assert output._temp_shape is not None, "Output shape of broadcast is not set!"
        assert left._temp_shape is not None, "Left shape of broadcast is not set!"
        assert right._temp_shape is not None, "Right shape of broadcast is not set!"
        return bcast_helper(
            output._temp_shape, left._temp_shape, right._temp_shape, index
        )
    elif left.is_scalar and right.is_scalar:
        # Means all edges are scalar types. Simply return True
        # without any updates.
        return True, Updates()

    else:
        merge_edge = left if left.is_tensor else right
        assert isinstance(merge_edge._value, Tensor)
        assert output.shape is not None
        return True, merge_edge._value.match_shapes(output.shape)


def bcast(
    output: IOHyperEdge, left: IOHyperEdge, right: IOHyperEdge
) -> ConstrainResultType:
    return _bcast(output, left, right, 0)


def bcast_matrix_mult(
    output: IOHyperEdge, left: IOHyperEdge, right: IOHyperEdge
) -> ConstrainResultType:
    return _bcast(output, left, right, 2)


def check_reverse(
    left: list[Uniadic], right: list[Uniadic], output: list[Uniadic]
) -> bool:
    status = True
    left_reverse = left[::-1]
    right_reverse = right[::-1]
    output_reverse = output[::-1]

    for idx, symbol in enumerate(output_reverse):
        if (
            idx < len(left_reverse)
            and symbol.metadata != left_reverse[idx].metadata
            and ((symbol.value != left_reverse[idx].value) or symbol.value is None)
        ):
            _status = False
        # elif idx >= len(left_reverse):
        #     _status = False
        else:
            _status = True
        if (
            idx < len(right_reverse)
            and symbol.metadata != right_reverse[idx].metadata
            and ((symbol.value != right_reverse[idx].value) or symbol.value is None)
        ):
            _status |= False
        # elif idx >= len(right_reverse):
        #     _status |= False
        else:
            _status = True
        status &= _status

    return status


def bcast_exit_condition(
    output: ShapeRepr, left: ShapeRepr, right: ShapeRepr, index: int
) -> bool:
    return (
        output.root is None
        and left.root is None
        and right.root is None
        and check_reverse(left.prefix, right.prefix, output.prefix)
    )


def bcast_error_check(
    output: IOHyperEdge,
    left: IOHyperEdge,
    right: IOHyperEdge,
    index: int = 0,
) -> ConstrainResultType:
    if left.edge_type is not Tensor or right.edge_type is not Tensor:
        return True, Updates()
    assert left._temp_shape is not None, "Left shape of broadcast is not set!"
    assert right._temp_shape is not None, "Right shape of broadcast is not set!"
    assert output._temp_shape is not None, "Output shape of broadcast is not set!"

    status = True
    left_list: list[Uniadic] = (left._temp_shape.prefix + left._temp_shape.suffix)[
        -index - 1 :: -1
    ]
    right_list: list[Uniadic] = (right._temp_shape.prefix + right._temp_shape.suffix)[
        -index - 1 :: -1
    ]
    output_list: list[Uniadic] = (
        output._temp_shape.prefix + output._temp_shape.suffix
    )[-index - 1 :: -1]
    # Proceed to check only if any uniadic occurs in left or right
    # that has not same metadata with the corresponding index in output.
    for out_uni, left_uni, right_uni in zip_longest(output_list, left_list, right_list):
        # TODO: Below if added as a guard for the ShapeRepr's combinations
        # which are not solved by bcast constraint since it sets the status
        # to True after the first solved combination. Other repr's remain
        # unsolved whose output may not be consisting of metadata same
        # with left or right. This should be fixed???

        if out_uni is None or out_uni.value is None:
            status = False
            break

        for uni in (left_uni, right_uni):
            if uni is not None and uni.metadata != out_uni.metadata:
                if uni.value is not None:
                    if uni.value not in (out_uni.value, 1):
                        raise ValueError(
                            f"Shape mismatch for broadcast. Dimensionalities for the "
                            f"corresponding shape index are left: {left_uni.value}, "
                            f"right: {right_uni.value}, output: {out_uni.value}"
                        )
                else:
                    status = False
                    break
        else:
            continue
        break

    return status, Updates()


def bcast_is_compatible(
    output: ShapeRepr, left: ShapeRepr, right: ShapeRepr, index: int = 0
) -> bool:
    left_list = (left.suffix, left.prefix)[left.root is None][-index - 1 :: -1]
    right_list = (right.suffix, right.prefix)[right.root is None][-index - 1 :: -1]
    output_list = (output.suffix, output.prefix)[output.root is None][-index - 1 :: -1]

    if (
        output.root is None
        and left.root is None
        and right.root is None
        and (len(output) != len(left_list) and len(output) != len(right_list))
    ):
        return False

    # TODO: include possible values to check!
    # TODO: check first uniadics from left
    for out_uni, left_uni, right_uni in zip_longest(output_list, left_list, right_list):
        inputs = {
            left_uni.value if left_uni is not None else None,
            right_uni.value if right_uni is not None else None,
        }
        inputs -= {None, 1}
        if (
            len(inputs) > 1
            or len(inputs) == 1
            and out_uni.value is not None
            and out_uni.value != next(iter(inputs))
        ):
            return False
    return True


def bcast_mat_mul_check(
    output: IOHyperEdge, left: IOHyperEdge, right: IOHyperEdge
) -> ConstrainResultType:
    return bcast_error_check(output, left, right, index=2)


def _reduce_sanity_check(
    input_shape: ShapeRepr,
    output_shape: ShapeRepr,
    axis_val: int | tuple[int | ToBeDetermined, ...] | ToBeDetermined | None,
    keepdim_val: bool | ToBeDetermined,
) -> None:
    axes = (axis_val,) if isinstance(axis_val, int) else axis_val
    if input_shape.root is output_shape.root:
        if keepdim_val is True:
            if len(input_shape) != len(output_shape):
                raise ValueError(
                    f"Input shape {input_shape} and output shape {output_shape} "
                    f"must have same length when keepdim is True in reduce model"
                )
        elif (
            keepdim_val is False
            and not isinstance(axes, ToBeDetermined | None)
            and (len(input_shape) != len(output_shape) + len(axes))
        ):
            raise ValueError(
                f"Shape mismatch, output rank = {len(output_shape)}. "
                f"Output rank must be exactly {len(input_shape) - len(axes)} "
                f"where input rank = {len(input_shape)} and axis = {axis_val}."
            )
    if not isinstance(axes, ToBeDetermined | None):
        axes = tuple(val for val in axes if not isinstance(val, ToBeDetermined))
        if input_shape.root is not None and output_shape.root is not None:
            pos_axes = list(axes)
        else:
            if input_shape.root is None:
                input_len = len(input_shape)
            else:
                input_len = len(output_shape.prefix) + len(axes)
            pos_axes = [idx if idx >= 0 else idx + input_len for idx in axes]
            if (max_axis := (max(pos_axes, default=-1) + 1)) > input_len:
                raise ValueError(
                    f"Input rank is {input_len}. "
                    f"Minimum rank {max_axis} input is required for "
                    f"axis = {axis_val}."
                )
        seen_axes: set[int] = set()
        for val in pos_axes:
            if val in seen_axes:
                raise ValueError(f"Dim {val} appears multiple times in the reduce axes")
            seen_axes.add(val)


def reduce_constraints(
    output: IOHyperEdge, input: IOHyperEdge, axis: IOHyperEdge, keepdim: IOHyperEdge
) -> ConstrainResultType:
    output_shape = output._temp_shape
    input_shape = input._temp_shape
    axis_value = axis.value
    keepdim_val = keepdim.value

    assert input_shape is not None
    assert output_shape is not None
    assert isinstance(axis_value, int | ToBeDetermined | None) or enhanced_isinstance(
        axis_value, tuple[int | ToBeDetermined, ...]
    )
    assert isinstance(keepdim_val, bool | ToBeDetermined)
    _reduce_sanity_check(input_shape, output_shape, axis_value, keepdim_val)

    updates = Updates()

    if isinstance(axis_value, int | tuple):
        _axis_value = (axis_value,) if isinstance(axis_value, int) else axis_value
        is_axis_valued = is_valued(_axis_value)
        _axis_value = tuple(val for val in _axis_value if val is not TBD)

        pos_vals = {val for val in _axis_value if val >= 0}
        neg_vals = {val for val in _axis_value if val < 0}

        max_pos_val = max(pos_vals, default=-1) + 1
        max_neg_val = abs(min(neg_vals, default=0))

        if input_shape.root is not None and output_shape.root is not None:
            # try to infer minimum input rank from axis values.
            min_input_rank = max(max_pos_val, abs(max_neg_val))
            while True:
                # look if any overlapping axis values. If any,
                # increment minimum input rank
                # (e.g, minimum input rank cannot be 2 when axis values are
                # (0, 1, -1). It is because values 1 and -1 would overlap.
                # In this case, increment minimum input rank to 3 so that
                # no axis values would overlap)
                for pos_val in pos_vals:
                    neg_counterpart = pos_val - min_input_rank
                    if neg_counterpart in neg_vals:
                        min_input_rank += 1
                        break
                else:
                    break

            # calculate additional rank to be added to input shape
            additional_rank = min_input_rank - len(input_shape)
            prefix: list[Uniadic] = input_shape.prefix[:]
            suffix: list[Uniadic] = input_shape.suffix[::-1]

            for _ in range(additional_rank):
                # add all additional ranks to prefix
                if len(prefix) < max_pos_val:
                    prefix.append(Uniadic())
                else:
                    suffix.append(Uniadic())

            updates |= input_shape.inner_match(
                prefix=prefix, root=Variadic(), suffix=suffix[::-1]
            )

        if keepdim_val is not TBD and is_axis_valued:
            match (input_shape.root, output_shape.root):
                case (Variadic(), Variadic()):
                    prefix = []
                    suffix = []
                    root = input_shape.root

                    for idx, uni in enumerate(input_shape.prefix):
                        if idx not in pos_vals:
                            if idx < len(input_shape) - max_neg_val:
                                # check if negative axis values can overlap with
                                # positive shape values. If it is not possible,
                                # directly add Uniadic to output prefix.
                                prefix.append(uni)
                            else:
                                # create new uniadic and add it since
                                # there is a possibility of overlap
                                prefix.append(Uniadic())
                        elif keepdim_val:
                            prefix.append(Uniadic(1))

                    for idx, uni in enumerate(input_shape.suffix[::-1]):
                        if -(idx + 1) not in neg_vals:
                            if idx < len(input_shape) - max_pos_val:
                                suffix.append(uni)
                            else:
                                suffix.append(Uniadic())
                        elif keepdim_val:
                            suffix.append(Uniadic(1))

                    for idx in _axis_value:
                        # check if axis value is in the range of input shape
                        # if not in range, remove last uniadic (closest to
                        # Variadic) from output prefix or suffix.
                        if idx >= len(input_shape.prefix) or idx < -len(
                            input_shape.suffix
                        ):
                            root = Variadic()
                            if not keepdim_val:
                                prefix.pop() if prefix else suffix.pop()

                    updates |= output_shape.inner_match(
                        prefix=prefix,
                        root=root,
                        suffix=suffix[::-1],
                    )

                case (None, Variadic()) | (None, None):
                    # forward reduce inference. directly infer
                    # all shapes symbolically
                    pos_axes = [
                        idx if idx >= 0 else len(input_shape.prefix) + idx
                        for idx in _axis_value
                    ]
                    output_unis: list[Uniadic] = []
                    for idx, uni in enumerate(input_shape.prefix):
                        if idx not in pos_axes:
                            output_unis.append(uni)
                        elif keepdim_val:
                            output_unis.append(Uniadic(1))
                    updates |= output_shape.inner_match(output_unis)

                case (Variadic(), None):
                    # Backward reduce inference. insert dimensions to
                    # input shape to specified axes.
                    in_rank = (
                        len(_axis_value) + len(output_shape.prefix)
                        if not keepdim_val
                        else len(output_shape.prefix)
                    )
                    input_unis = output_shape.prefix[:]
                    output_unis = output_shape.prefix[:]
                    sorted_axis = sorted(
                        idx if idx > 0 else idx + in_rank for idx in _axis_value
                    )
                    for _axis in sorted_axis:
                        if keepdim_val:
                            input_unis[_axis] = Uniadic()
                            output_unis[_axis] = Uniadic(1)
                        else:
                            input_unis[_axis:_axis] = [Uniadic()]
                    updates |= input_shape.inner_match(input_unis)
                    updates |= output_shape.inner_match(output_unis)

        return input_shape.root == output_shape.root, updates

    elif axis_value is None and keepdim_val is not TBD:
        if keepdim_val:
            # case where keepdim is True and axis is None
            # output shape rank will be the same as input rank
            # and all dimensions will be 1 in output
            output_prefix = [Uniadic(1) for _ in range(len(input_shape.prefix))]
            output_suffix = [Uniadic(1) for _ in range(len(input_shape.suffix))]
            _output_root = None if input_shape.root is None else Variadic()
            updates |= output_shape.inner_match(
                output_prefix, _output_root, output_suffix
            )
            return input_shape.root is None, updates
        else:
            # set output rank to zero directly, nothing else to infer.
            return True, output_shape.inner_match()

    else:
        # case where axis is None or TBD and keepdim is TBD
        # we cannot infer anything in this case as keepdim is TBD
        return False, updates


def concat_constraints(
    output: IOHyperEdge, input: IOHyperEdge, axis: IOHyperEdge
) -> ConstrainResultType:
    status = False
    updates = Updates()
    keys: list[ShapeRepr] = []
    assert isinstance(output._value, Tensor)
    if input._value is TBD or (
        isinstance(input._value, Sequence) and TBD in input._value
    ):
        return False, updates

    input_val = input._value
    assert isinstance(input_val, list | tuple)

    for arg in input_val:
        assert isinstance(arg, Tensor)
        assert arg._temp_shape is not None, "Input shape of concat is not set!"
        keys.append(arg._temp_shape)
    if keys:
        assert (
            output._value._temp_shape is not None
        ), "Output shape of concat is not set!"
        output_shape: ShapeRepr = output._value._temp_shape

        reprs = keys + [output_shape]
        axis_val = axis.value
        assert (
            isinstance(axis_val, int)
            or axis_val is None
            or isinstance(axis_val, ToBeDetermined)
        ), "Invalid axis value!"
        # look if all reprs have different variadics
        if not isinstance(axis_val, ToBeDetermined) and (
            (
                (len(repr_set := set(repr.root for repr in reprs)) == len(reprs))
                or None in repr_set
            )
            or output_shape.root is not None
        ):
            if axis_val is not None:
                # if axis is determined and is positive, we can know that tensors have
                # shape at least value of dimensions. Also we know that All shapes of
                # all reprs must be same except shape at axis same applies for when axis
                # is negative
                var = Variadic()
                if axis_val >= 0:
                    uniadics: list[Uniadic] = [Uniadic() for _ in range(axis_val)]
                    for repr in reprs:
                        updates |= repr.inner_match(
                            prefix=uniadics + [Uniadic()], root=var
                        )
                elif axis_val < 0:
                    uniadics = [Uniadic() for _ in range(-axis_val - 1)]
                    for repr in reprs:
                        updates |= repr.inner_match(
                            root=var, suffix=[Uniadic()] + uniadics
                        )
            else:
                updates |= output_shape.inner_match(prefix=[Uniadic()])

        if not isinstance(axis_val, ToBeDetermined):
            if axis_val is not None:
                # If axis is determined and not None, at first take all the uniadic
                # values at axis. shape formula of output of axis must be out =
                # sum(all ins). Therefore, if there is only one unknown, we can
                # infer unknown uniadic's shape by algebra.
                if (
                    non_var_repr := next(
                        (repr for repr in reprs if repr.root is None), None
                    )
                ) is not None:
                    # Match all uniadics in all reprs with same Uniadics in non_var_repr
                    # except the axis_val.
                    pos_axis_val = (
                        axis_val
                        if axis_val >= 0
                        else len(non_var_repr.prefix) + axis_val
                    )
                    for repr in reprs:
                        if repr is not non_var_repr:
                            updates |= repr.inner_match(
                                prefix=[
                                    uni if idx != pos_axis_val else Uniadic()
                                    for idx, uni in enumerate(non_var_repr.prefix)
                                ]
                            )

                uniadics = []
                uniadic_values: list[int | None] = []
                pruned_uni_values: list[int] = []
                for repr in reprs:
                    if (
                        repr.root is None
                        or (axis_val >= 0 and len(repr.prefix) >= axis_val + 1)
                        or (axis_val < 0 and len(repr.suffix) >= abs(axis_val))
                    ):
                        uniadics.append(uni := repr[axis_val])
                        uniadic_values.append(uni_value := uni.value)
                        if uni_value is not None:
                            pruned_uni_values.append(uni_value)
                if len(pruned_uni_values) + 1 == len(reprs):
                    status = True
                    if uniadic_values[-1] is None:
                        if uniadics[-1].set_value(sum(pruned_uni_values)):
                            updates.add(uniadics[-1])
                    else:
                        idx = uniadic_values.index(None)
                        if uniadics[idx].set_value(
                            pruned_uni_values[-1] - sum(pruned_uni_values[:-1])
                        ):
                            updates.add(uniadics[idx])
                elif len(pruned_uni_values) == len(reprs):
                    status = True

            else:
                if output_shape.prefix[0].value is None:
                    output_size = 0
                    for key in keys:
                        if key.root is None:
                            values = [item.value for item in key.prefix]
                            if is_list_int(values):
                                output_size += math.prod(values)
                            else:
                                break
                        else:
                            break
                    else:
                        status = True
                        if output_shape.prefix[0].set_value(output_size):
                            updates.add(output_shape.prefix[0])
                else:
                    dividing_factor = 1
                    substract_factor = 0
                    none_values: list[Uniadic] = []
                    for key in keys:
                        if key.root is None:
                            unis_without_value = [
                                uni for uni in key.prefix if uni.value is None
                            ]
                            unis_with_value = [
                                uni.value for uni in key.prefix if uni.value is not None
                            ]
                            none_values += unis_without_value
                            if len(none_values) > 1:
                                break
                            if unis_without_value:
                                dividing_factor *= math.prod(unis_with_value)
                            else:
                                substract_factor += math.prod(unis_with_value)
                        else:
                            break
                    else:
                        if len(none_values) == 1:
                            status = True
                            if none_values[0].set_value(
                                (output_shape.prefix[0].value - substract_factor)
                                // dividing_factor
                            ):
                                updates.add(none_values[0])
                        elif len(none_values) == 0:
                            status = True
    return status, updates


def pad_constraints(
    output: IOHyperEdge, input: IOHyperEdge, pad_width: IOHyperEdge
) -> ConstrainResultType:
    updates = Updates()
    pad_value: tuple[tuple[int, int], ...] | ToBeDetermined = pad_width.value  # type: ignore
    input_shape = input._temp_shape
    output_shape = output._temp_shape
    assert input_shape is not None
    assert output_shape is not None
    status = True
    pad_status = True

    def process_single_pad_shape(
        input_uni: Uniadic,
        output_uni: Uniadic,
        pad_value: tuple[int | ToBeDetermined, int | ToBeDetermined],
        updates: Updates,
    ) -> tuple[
        Uniadic, Uniadic, tuple[int | ToBeDetermined, int | ToBeDetermined], bool
    ]:
        # Infers single shape for given pad value,
        # Example:
        #    input_uni.value = 2
        #    pad_value = (1, 2)  -> output_uni.value = 5

        input_value = input_uni.value
        output_value = output_uni.value
        status = False
        match input_value, output_value:
            case (int(), int()):
                left_pad, right_pad = pad_value
                padded_shape = output_value - input_value

                match (left_pad, right_pad):
                    case (int(), int()):
                        if not (input_value + left_pad + right_pad == output_value):
                            raise ValueError(
                                f"Shape mismatch for pad. "
                                f"Input shape = {input_value}, "
                                f"pad value = {pad_value}, "
                                f"output shape = {output_value}"
                            )
                        status = True

                    case (ToBeDetermined(), int()):
                        # case where left pad value is unknown
                        # and can be inferred
                        inferred_pad = padded_shape - right_pad
                        pad_value = (inferred_pad, right_pad)
                        status = True

                    case (int(), ToBeDetermined()):
                        # case where right pad value is unknown
                        # and can be inferred
                        inferred_pad = padded_shape - left_pad
                        pad_value = (left_pad, inferred_pad)
                        status = True

                    case (ToBeDetermined(), ToBeDetermined()):
                        if (
                            input_uni is output_uni
                            or input_uni.value == output_uni.value
                        ):
                            pad_value = (0, 0)
                            status = True

            case (int(), None):
                if is_tuple_of_two_ints(pad_value):
                    # case where output is unknown and can be inferred:
                    inferred_output = input_value + sum(pad_value)
                    if output_uni.set_value(inferred_output):
                        updates.add(output_uni)
                        status = True

            case (None, int()):
                if is_tuple_of_two_ints(pad_value):
                    # case where input is unknown and can be inferred:
                    inferred_input = output_value - sum(pad_value)
                    if input_uni.set_value(inferred_input):
                        updates.add(input_uni)
                        status = True

            case (None, None):
                if pad_value == (0, 0):
                    updates |= input_uni.match(output_uni)
                    status = True

        return input_uni, output_uni, pad_value, status

    if isinstance(pad_value, ToBeDetermined):
        if input_shape is output_shape:
            pad_val = tuple((0, 0) for _ in range(len(input_shape.prefix)))
            updates |= pad_width.set_value(tuple(pad_val))
            return True, updates
        else:
            return False, updates

    # Use pad width
    temp_uniadics = [Uniadic() for _ in range(len(pad_value))]
    updates |= input_shape.inner_match(prefix=temp_uniadics, root=None, suffix=[])

    temp_uniadics = [Uniadic() for _ in range(len(pad_value))]
    updates |= output_shape.inner_match(prefix=temp_uniadics, root=None, suffix=[])

    inferred_pad: list[
        tuple[int | ToBeDetermined, int | ToBeDetermined] | ToBeDetermined
    ] = []
    for input_uni, output_uni, single_pad_value in zip(
        input_shape.prefix, output_shape.prefix, pad_value, strict=False
    ):
        if not isinstance(single_pad_value, ToBeDetermined):
            input_uni, output_uni, inferred_pad_value, _status = (
                process_single_pad_shape(
                    input_uni, output_uni, single_pad_value, updates
                )
            )
            status &= _status
            inferred_pad.append(inferred_pad_value)

        elif input_uni is output_uni or (
            input_uni.value == output_uni.value and input_uni.value is not None
        ):
            inferred_pad.append((0, 0))

        else:
            inferred_pad.append(TBD)
            pad_status = False
    updates |= pad_width.set_value(tuple(inferred_pad))

    return status & pad_status, updates


def reverse_constraints(
    output: IOHyperEdge, input: IOHyperEdge, axes: IOHyperEdge
) -> ConstrainResultType:
    status = False
    assert input._temp_shape is not None, "Input shape of reverse is not set!"
    assert output._temp_shape is not None, "Output shape of reverse is not set!"

    input_shape: ShapeRepr = input._temp_shape
    output_shape: ShapeRepr = output._temp_shape
    axes_val = axes.value
    status = False
    updates = Updates()

    if axes_val is None:
        if output_shape.root is None:
            # TODO Maybe we should embed uniadic updates in remove_variadic
            updates |= input_shape.update_uniadics(
                input_shape.prefix, output_shape.reverse
            )
            updates |= input_shape.update_uniadics(
                input_shape.reverse, output_shape.prefix
            )
            if input_shape.root is not None:
                updates |= input_shape.remove_variadic(output_shape.reverse)
                if len(input_shape.prefix) != len(output_shape.prefix):
                    raise ValueError("Shape mismatch in Transpose model")
            status = True
        if input_shape.root is None:
            updates |= output_shape.update_uniadics(
                output_shape.prefix, input_shape.reverse
            )
            updates |= output_shape.update_uniadics(
                output_shape.reverse, input_shape.prefix
            )
            if output_shape.root is not None:
                updates |= output_shape.remove_variadic(input_shape.reverse)
                if len(input_shape.prefix) != len(output_shape.prefix):
                    raise ValueError("Shape mismatch in Transpose model")
            status = True

    elif isinstance(axes_val, int | list | tuple):
        _axes_val: list[int | ToBeDetermined]

        if isinstance(axes_val, int):
            _axes_val = [axes_val]
        elif enhanced_isinstance(axes_val, tuple[int | ToBeDetermined, ...]):
            _axes_val = list(axes_val)
        else:
            assert enhanced_isinstance(axes_val, list[int | ToBeDetermined])
            _axes_val = axes_val

        # check if all values in axes_val is determined
        # if all of them is determined, do the shape updates
        # if only one of them is missing, infer it.
        missing_indices: set[int] = set()
        for idx in range(len(_axes_val)):
            # find all missing indices
            if idx not in _axes_val:
                missing_indices.add(idx)
            if len(missing_indices) >= 2:
                break
        else:
            # Note that length of missing indices is 1 or 0 in there
            if missing_indices:
                # find the index of TBD and replace it
                # with the missing index.
                missing_idx = missing_indices.pop()
                tbd_idx = _axes_val.index(missing_idx)
                _axes_val[tbd_idx] = missing_idx
                updates |= axes.set_value(_axes_val)
            assert is_list_int(_axes_val)
            in_unis = [Uniadic() for _ in range(len(_axes_val))]
            out_unis = [in_unis[axis] for axis in _axes_val]

            updates |= input_shape.update_uniadics(input_shape.prefix, in_unis)
            updates |= input_shape.update_uniadics(input_shape.reverse, in_unis[::-1])

            updates |= output_shape.update_uniadics(output_shape.prefix, out_unis)
            updates |= output_shape.update_uniadics(
                output_shape.reverse, out_unis[::-1]
            )

            if input_shape.root is not None:
                updates |= input_shape.remove_variadic(in_unis)
            if output_shape.root is not None:
                updates |= output_shape.remove_variadic(out_unis)

            status = True

    return status, updates


def polynomial_features_constraints(
    output: IOHyperEdge, input: IOHyperEdge, degree: IOHyperEdge
) -> ConstrainResultType:
    status = False
    updates = Updates()
    assert (
        input._temp_shape is not None
    ), "Input shape of Polynomial Features is not set!"
    assert (
        output._temp_shape is not None
    ), "Output shape of Polynomial Features is not set!"
    input_shape: ShapeRepr = input._temp_shape
    output_shape: ShapeRepr = output._temp_shape
    degree_val = degree.value
    assert isinstance(degree_val, int | ToBeDetermined), "Invalid degree value!"
    # First, check prefix lengths!
    if (
        not isinstance(degree_val, ToBeDetermined)
        and len(input_shape.prefix) == 2
        and len(output_shape.prefix) == 2
        and input_shape.root is None
        and output_shape.root is None
    ):
        output_uniadic = output_shape[1]
        input_uniadic = input_shape[1]
        if input_uniadic.value is not None:
            dim = input_uniadic.value
            value = (
                int(
                    math.factorial(dim + degree_val)
                    / (math.factorial(degree_val) * math.factorial(dim))
                )
                - 1
            )
            if output_uniadic.set_value(value):
                updates.add(output_uniadic)
            status = True
        elif (
            input_uniadic.value is None
            and output_uniadic.value is not None
            and degree_val is not None
        ):
            # Increment input dimensionality by one up to
            # satisfying the equation: (dim + degree).(dim + degree - 1)....(dim + 1) =
            # value * factorial(degree).
            # This equation comes from total_terms = dim! / (degree! * (dim - degree)!)
            target = (output_uniadic.value + 1) * math.factorial(degree_val)
            # NOTE: We exclude bias term from total terms so add 1 to the output term.
            dim = 1
            while True:
                value = int(math.factorial(dim + degree_val) / math.factorial(dim))
                if value < target:
                    dim += 1
                elif value > target:
                    raise ValueError(
                        "Something went wrong while calculating Polynomial Features "
                        "shapes!"
                    )
                else:
                    if input_uniadic.set_value(dim):
                        updates.add(input_uniadic)
                    status = True
                    break
    return status, updates


def sliding_window_constraint_helper(
    input: int,
    stride: int,
    padding: tuple[int, int] | int,
    dilation: int,
    kernel_size: int,
) -> int:
    padding = sum(padding) if isinstance(padding, Sequence) else padding * 2
    output = (input + padding - (kernel_size - 1) * dilation - 1) // stride + 1
    if output <= 0:
        raise ValueError(
            "Dimension Error: Output dimension calculated to be lesser than zero!"
        )

    return output


def sliding_window_1d_constraints_helper(
    output: IOHyperEdge,
    input: IOHyperEdge,
    stride: int | ToBeDetermined,
    padding: int | ToBeDetermined | tuple[int | ToBeDetermined, int | ToBeDetermined],
    dilation: int | ToBeDetermined,
    kernel: int | ToBeDetermined,
) -> ConstrainResultType:
    status = False
    updates = Updates()
    assert input._temp_shape is not None, "Input shape of Convolution2D is not set!"
    assert output._temp_shape is not None, "Output shape of Convolution2D is not set!"
    input_shape: ShapeRepr = input._temp_shape
    output_shape: ShapeRepr = output._temp_shape

    input_val = input_shape[-1].value if len(input_shape.reverse) >= 1 else None

    assert isinstance(stride, int | ToBeDetermined), "Invalid stride value!"
    assert isinstance(dilation, int | ToBeDetermined), "Invalid dilation value!"
    assert isinstance(padding, int | ToBeDetermined) or enhanced_isinstance(
        padding, tuple[int | ToBeDetermined, int | ToBeDetermined]
    ), "Invalid padding value!"

    if (
        not isinstance(stride, ToBeDetermined)
        and not isinstance(padding, ToBeDetermined)
        and not isinstance(dilation, ToBeDetermined)
    ):
        output_shape_val: int | None = None
        if (
            isinstance(input_val, int)
            and (
                isinstance(padding, int)
                or enhanced_isinstance(padding, tuple[int, int])
            )
            and isinstance(kernel, int)
        ):
            output_shape_val = sliding_window_constraint_helper(
                input_val,
                stride,
                padding,
                dilation,
                kernel,
            )
        updates |= output_shape.inner_match(
            prefix=[], root=Variadic(), suffix=[Uniadic(output_shape_val)]
        )

    status = len(output_shape) >= 1 and output_shape[-1].value is not None
    return status, updates


def sliding_window_2d_constraints_helper(
    output: IOHyperEdge,
    input: IOHyperEdge,
    stride: tuple[int | ToBeDetermined, int | ToBeDetermined],
    padding: tuple[int | ToBeDetermined, int | ToBeDetermined]
    | tuple[
        tuple[int | ToBeDetermined, int | ToBeDetermined],
        tuple[int | ToBeDetermined, int | ToBeDetermined],
    ],
    dilation: tuple[int | ToBeDetermined, int | ToBeDetermined],
    kernel: tuple[int | ToBeDetermined, int | ToBeDetermined],
) -> ConstrainResultType:
    updates = Updates()
    assert input._temp_shape is not None, "Input shape of Convolution2D is not set!"
    assert output._temp_shape is not None, "Output shape of Convolution2D is not set!"
    input_shape: ShapeRepr = input._temp_shape
    output_shape: ShapeRepr = output._temp_shape

    if len(input_shape.reverse) >= 2:
        input_val = (input_shape[-2].value, input_shape[-1].value)
    elif len(input_shape.reverse) == 1:
        input_val = (None, input_shape[-1].value)
    else:
        input_val = (None, None)

    if (
        not isinstance(stride, ToBeDetermined)
        and not isinstance(padding, ToBeDetermined)
        and not isinstance(dilation, ToBeDetermined)
    ):
        input_h, input_w = input_val
        stride_h, stride_w = stride
        padding_h, padding_w = padding
        dilation_h, dilation_w = dilation
        kernel_h, kernel_w = kernel

        output_shape_h: int | None = None
        output_shape_w: int | None = None
        if (
            isinstance(input_h, int)
            and isinstance(stride_h, int)
            and (
                isinstance(padding_h, int)
                or enhanced_isinstance(padding_h, tuple[int, int])
            )
            and isinstance(dilation_h, int)
            and isinstance(kernel_h, int)
        ):
            output_shape_h = sliding_window_constraint_helper(
                input_h,
                stride_h,
                padding_h,
                dilation_h,
                kernel_h,
            )

        if (
            isinstance(input_w, int)
            and isinstance(stride_w, int)
            and (
                isinstance(padding_w, int)
                or enhanced_isinstance(padding_w, tuple[int, int])
            )
            and isinstance(dilation_w, int)
            and isinstance(kernel_w, int)
        ):
            output_shape_w = sliding_window_constraint_helper(
                input_w,
                stride_w,
                padding_w,
                dilation_w,
                kernel_w,
            )
        updates |= output_shape.inner_match(
            prefix=[],
            root=Variadic(),
            suffix=[Uniadic(output_shape_h), Uniadic(output_shape_w)],
        )

    status = (
        len(output_shape.reverse) >= 2
        and output_shape[-2].value is not None
        and output_shape[-1].value is not None
    )
    return status, updates


def pool_1d_constraints(
    output: IOHyperEdge,
    input: IOHyperEdge,
    stride: IOHyperEdge,
    padding: IOHyperEdge,
    dilation: IOHyperEdge,
    kernel: IOHyperEdge,
) -> ConstrainResultType:
    assert isinstance(stride.value, int | ToBeDetermined)
    assert enhanced_isinstance(
        padding.value, tuple[int | ToBeDetermined, int | ToBeDetermined]
    ) or isinstance(padding.value, int | ToBeDetermined)

    assert isinstance(dilation.value, int | ToBeDetermined)
    assert isinstance(kernel.value, int | ToBeDetermined)
    return sliding_window_1d_constraints_helper(
        output, input, stride.value, padding.value, dilation.value, kernel.value
    )


def pool_2d_constraints(
    output: IOHyperEdge,
    input: IOHyperEdge,
    stride: IOHyperEdge,
    padding: IOHyperEdge,
    dilation: IOHyperEdge,
    kernel: IOHyperEdge,
) -> ConstrainResultType:
    assert enhanced_isinstance(
        stride.value, tuple[int | ToBeDetermined, int | ToBeDetermined]
    )
    assert enhanced_isinstance(
        padding.value, tuple[int | ToBeDetermined, int | ToBeDetermined]
    ) or enhanced_isinstance(
        padding.value,
        tuple[
            tuple[int | ToBeDetermined, int | ToBeDetermined],
            tuple[int | ToBeDetermined, int | ToBeDetermined],
        ],
    )
    assert enhanced_isinstance(
        dilation.value, tuple[int | ToBeDetermined, int | ToBeDetermined]
    )
    assert enhanced_isinstance(
        kernel.value, tuple[int | ToBeDetermined, int | ToBeDetermined]
    )
    return sliding_window_2d_constraints_helper(
        output, input, stride.value, padding.value, dilation.value, kernel.value
    )


def conv_1d_constraints(
    output: IOHyperEdge,
    input: IOHyperEdge,
    stride: IOHyperEdge,
    padding: IOHyperEdge,
    dilation: IOHyperEdge,
    kernel: IOHyperEdge,
) -> ConstrainResultType:
    assert isinstance(kernel._temp_shape, ShapeRepr)
    kernel_shp: ShapeRepr = kernel._temp_shape
    kernel_val = kernel_shp[-1].value if kernel_shp[-1].value is not None else TBD

    assert isinstance(stride.value, int | ToBeDetermined)
    assert isinstance(padding.value, int | ToBeDetermined) or enhanced_isinstance(
        padding.value,
        tuple[int | ToBeDetermined, int | ToBeDetermined],
    )
    assert isinstance(dilation.value, int | ToBeDetermined)

    return sliding_window_1d_constraints_helper(
        output, input, stride.value, padding.value, dilation.value, kernel_val
    )


def conv_2d_constraints(
    output: IOHyperEdge,
    input: IOHyperEdge,
    stride: IOHyperEdge,
    padding: IOHyperEdge,
    dilation: IOHyperEdge,
    groups: IOHyperEdge,
    kernel: IOHyperEdge,
) -> ConstrainResultType:
<<<<<<< HEAD
    status = False
    updates = Updates()
    assert input._temp_shape is not None, "Input shape of Convolution2D is not set!"
    assert output._temp_shape is not None, "Output shape of Convolution2D is not set!"
    assert kernel._temp_shape is not None, "Kernel shape of Convolution2D is not set!"
    input_shape: ShapeRepr = input._temp_shape
    output_shape: ShapeRepr = output._temp_shape
    kernel_shape: ShapeRepr = kernel._temp_shape

    stride_val = stride.value
    padding_val = padding.value
    dilation_val = dilation.value
    groups_val = groups.value

    assert isinstance(groups_val, int | ToBeDetermined), "Invalid groups value!"
    assert is_tuple_of_two_ints(stride_val) or isinstance(
        stride_val, ToBeDetermined
    ), "Invalid stride value!"
    assert is_tuple_of_two_ints(dilation_val) or isinstance(
        dilation_val, ToBeDetermined
    ), "Invalid stride value!"
    assert is_padding_type(padding_val) or isinstance(
        padding_val, ToBeDetermined
    ), "Invalid padding value!"

    kernel_size_0: ToBeDetermined | int = TBD
    kernel_size_1: ToBeDetermined | int = TBD
    assert kernel.shape is not None
    if (
        len(kernel_shp := kernel.shape.get_shapes()) == 4
        and isinstance(kernel_shp[-1], int)
        and isinstance(kernel_shp[-2], int)
    ):
        kernel_size_0 = kernel_shp[-2]
        kernel_size_1 = kernel_shp[-1]

    out_channels_updated = False
    if not isinstance(groups_val, ToBeDetermined) and groups_val != 1:
        # out_channels must be divisible by groups.
        out_channels = output_shape.prefix[1].value
        if out_channels is not None and (out_channels % groups_val) != 0:
            raise ValueError(
                "Output channels must be divisible by groups for Conv2D operation!"
            )
        # Shape of kernel is (out_channels, in_channels // 4,
        # kernel_size_0, kernel_size_1)
        in_channels = input_shape.prefix[1].value
        if out_channels is not None and in_channels is not None:
            if kernel_shape.prefix[1].set_value(in_channels // groups_val):
                updates.add(kernel_shape.prefix[1])
            out_channels_updated = True
    else:
        out_channels_updated = True

    is_input_propagatable = len(input_shape.suffix) >= 2 or (
        input_shape.root is None and len(input_shape.prefix) > 2
=======
    assert isinstance(kernel._temp_shape, ShapeRepr)
    kernel_shp: ShapeRepr = kernel._temp_shape

    if len(kernel_shp.reverse) >= 2:
        kernel_w = kernel_shp[-2].value if kernel_shp[-2].value is not None else TBD
        kernel_h = kernel_shp[-1].value if kernel_shp[-1].value is not None else TBD
    elif len(kernel_shp.reverse) == 1:
        kernel_w = kernel_shp[-1].value if kernel_shp[-1].value is not None else TBD
        kernel_h = TBD
    else:
        kernel_w = TBD
        kernel_h = TBD

    assert enhanced_isinstance(
        stride.value, tuple[int | ToBeDetermined, int | ToBeDetermined]
>>>>>>> f3567622
    )
    assert enhanced_isinstance(
        padding.value, tuple[int | ToBeDetermined, int | ToBeDetermined]
    ) or enhanced_isinstance(
        padding.value,
        tuple[
            tuple[int | ToBeDetermined, int | ToBeDetermined],
            tuple[int | ToBeDetermined, int | ToBeDetermined],
        ],
    )
    assert enhanced_isinstance(
        dilation.value, tuple[int | ToBeDetermined, int | ToBeDetermined]
    )

<<<<<<< HEAD
    # To calculate maxpool constraint we need to know ... and last 2 dimension of
    # the input
    if (
        not isinstance(stride_val, ToBeDetermined)
        and not isinstance(padding_val, ToBeDetermined)
        and not isinstance(dilation_val, ToBeDetermined)
        and not isinstance(kernel_size_0, ToBeDetermined)
        and not isinstance(kernel_size_1, ToBeDetermined)
        and is_input_propagatable
        and is_output_propagatable
    ):
        status_height, symbols_height = sliding_window_constraint_helper(
            output_shape[-2],
            input_shape[-2],
            stride_val[0],
            padding_val[0],
            dilation_val[0],
            kernel_size_0,
        )
        status_width, symbols_width = sliding_window_constraint_helper(
            output_shape[-1],
            input_shape[-1],
            stride_val[1],
            padding_val[1],
            dilation_val[1],
            kernel_size_1,
        )
        status = (
            status_height
            and status_width
            and input_shape.root == output_shape.root
            and out_channels_updated
        )
        updates |= symbols_height
        updates |= symbols_width

    return status, updates
=======
    return sliding_window_2d_constraints_helper(
        output, input, stride.value, padding.value, dilation.value, (kernel_w, kernel_h)
    )
>>>>>>> f3567622


def flatten_constrains(
    output: IOHyperEdge,
    input: IOHyperEdge,
    start_dim: IOHyperEdge,
    end_dim: IOHyperEdge,
) -> ConstrainResultType:
    status = False
    updates = Updates()
    assert input._temp_shape is not None, "Input shape of Flatten is not set!"
    assert output._temp_shape is not None, "Output shape of Flatten is not set!"
    input_shape: ShapeRepr = input._temp_shape
    output_shape: ShapeRepr = output._temp_shape
    start_dim_val = start_dim.value
    end_dim_val = end_dim.value
    assert type(start_dim_val) is int or type(start_dim_val) is ToBeDetermined
    assert type(end_dim_val) is int or type(end_dim_val) is ToBeDetermined

    if (
        isinstance(start_dim_val, ToBeDetermined)
        and not isinstance(end_dim_val, ToBeDetermined)
        and end_dim_val >= 0
    ):
        input_prefix = [Uniadic() for _ in range(end_dim_val + 1)]
        updates |= input_shape.inner_match(prefix=input_prefix, root=Variadic())
        updates |= output_shape.inner_match(prefix=[Uniadic()], root=Variadic())

    elif (
        isinstance(start_dim_val, ToBeDetermined)
        and not isinstance(end_dim_val, ToBeDetermined)
        and end_dim_val < 0
    ):
        input_suffix = [Uniadic() for _ in range(abs(end_dim_val))]
        updates |= input_shape.inner_match(suffix=input_suffix, root=(Variadic()))
        uni_from_input = input_shape.suffix[len(input_shape.suffix) + end_dim_val + 1 :]
        updates |= output_shape.inner_match(
            root=Variadic(), suffix=[Uniadic()] + uni_from_input
        )

    elif (
        not isinstance(start_dim_val, ToBeDetermined)
        and start_dim_val >= 0
        and isinstance(end_dim_val, ToBeDetermined)
    ):
        input_prefix = [Uniadic() for _ in range(start_dim_val + 1)]
        updates |= input_shape.inner_match(prefix=input_prefix, root=(Variadic()))
        updates |= output_shape.inner_match(
            prefix=input_prefix[:-1] + [Uniadic()], root=Variadic()
        )

    elif (
        not isinstance(start_dim_val, ToBeDetermined)
        and start_dim_val >= 0
        and not isinstance(end_dim_val, ToBeDetermined)
        and end_dim_val >= 0
    ):
        input_prefix = [Uniadic() for _ in range(end_dim_val + 1)]
        output_prefix = input_prefix[:start_dim_val] + [
            Uniadic() if start_dim_val != end_dim_val else input_prefix[start_dim_val]
        ]
        new_var = Variadic()
        updates |= input_shape.inner_match(prefix=input_prefix, root=new_var)
        updates |= output_shape.inner_match(prefix=output_prefix, root=new_var)

    elif (
        not isinstance(start_dim_val, ToBeDetermined)
        and start_dim_val >= 0
        and not isinstance(end_dim_val, ToBeDetermined)
        and end_dim_val < 0
    ):
        input_prefix = [Uniadic() for _ in range(start_dim_val + 1)]
        input_suffix = [Uniadic() for _ in range(abs(end_dim_val) - 1)]
        updates |= input_shape.inner_match(
            prefix=input_prefix, root=Variadic(), suffix=input_suffix
        )
        updates |= output_shape.inner_match(
            prefix=input_prefix[:start_dim_val] + [Uniadic()] + input_suffix
        )

    elif (
        not isinstance(start_dim_val, ToBeDetermined)
        and start_dim_val < 0
        and isinstance(end_dim_val, ToBeDetermined)
    ):
        input_suffix = [Uniadic() for _ in range(abs(start_dim_val))]
        updates |= input_shape.inner_match(suffix=input_suffix, root=Variadic())
        # Output should have at least 1 dimension (i.e. end_dim = -1).
        updates |= output_shape.inner_match(prefix=[Uniadic()], root=Variadic())

    elif (
        not isinstance(start_dim_val, ToBeDetermined)
        and start_dim_val < 0
        and not isinstance(end_dim_val, ToBeDetermined)
        and end_dim_val < 0
    ):
        input_suffix = [Uniadic() for _ in range(abs(start_dim_val))]
        suffix = input_suffix[end_dim_val + 1 :] if end_dim_val != -1 else []
        output_suffix = [
            Uniadic() if start_dim_val != end_dim_val else input_suffix[start_dim_val]
        ] + suffix
        new_var = Variadic()
        updates |= input_shape.inner_match(suffix=input_suffix, root=new_var)
        updates |= output_shape.inner_match(suffix=output_suffix, root=new_var)

    if not isinstance(start_dim_val, ToBeDetermined) and not isinstance(
        end_dim_val, ToBeDetermined
    ):
        prod = 1
        if input_shape.root is None:
            input_shapes = input_shape.prefix
            abs_start_dim = (
                start_dim_val
                if start_dim_val >= 0
                else len(input_shapes) - abs(start_dim_val)
            )
            abs_end_dim = (
                end_dim_val
                if end_dim_val >= 0
                else len(input_shapes) - abs(end_dim_val)
            )
            if abs_start_dim >= abs_end_dim:
                raise ValueError("Start_dim cannot be greater or equal to end dim!")
            if not (0 <= abs_start_dim <= len(input_shapes)):
                raise ValueError(
                    "value of start dim out of boundary (start dim needs to be in "
                    "range of ({-len(input_shapes)}, {len(input_shapes) - 1}). But "
                    "given start dim is {start_dim_val}"
                )
            if not (0 <= abs_end_dim <= len(input_shapes)):
                raise ValueError(
                    "value of end dim out of boundary (end dim needs to be in range of "
                    "({-len(input_shapes)}, {len(input_shapes) - 1}). But given end dim"
                    " is {end_dim_val}"
                )
            keys = [key.value for key in input_shapes[abs_start_dim : abs_end_dim + 1]]
            if is_list_int(keys):
                prod = math.prod(keys)
                status = True
                suffix = input_shapes[end_dim_val + 1 :] if end_dim_val != -1 else []
                prefix = input_shapes[:start_dim_val]
                updates |= output_shape.inner_match(
                    prefix=prefix + [Uniadic(prod)] + suffix
                )
    return status, updates


def where_constrains(
    output: IOHyperEdge, cond: IOHyperEdge, input1: IOHyperEdge, input2: IOHyperEdge
) -> ConstrainResultType:
    # TODO: Find a way to implement this constraint without creating a Tensor and
    # ShapeRepr
    assert output._temp_shape is not None, "Output shape of Where is not set!"
    assert cond._temp_shape is not None, "Condition shape of Where is not set!"
    assert input1._temp_shape is not None, "Input1 shape of Where is not set!"
    assert input2._temp_shape is not None, "Input2 shape of Where is not set!"
    status = False
    updates = Updates()

    broadcast_shp = ShapeRepr(root=Variadic())

    _, local_updates = bcast_helper(
        broadcast_shp, input1._temp_shape, input2._temp_shape, 0
    )
    updates |= local_updates
    status, local_updates = bcast_helper(
        output._temp_shape, broadcast_shp, cond._temp_shape, 0
    )
    updates |= local_updates
    return status, updates


def arange_constraints(
    output: IOHyperEdge, start: IOHyperEdge, stop: IOHyperEdge, step: IOHyperEdge
) -> ConstrainResultType:
    assert output._temp_shape is not None, "Output shape of Arange is not set!"
    output_shape: ShapeRepr = output._temp_shape
    status = False
    updates = Updates()
    start_val = start.value
    stop_val = stop.value
    step_val = step.value
    assert (
        type(start_val) is int
        or type(start_val) is ToBeDetermined
        or type(start_val) is float
    )
    assert (
        type(stop_val) is int
        or type(stop_val) is ToBeDetermined
        or type(stop_val) is float
    )
    assert (
        type(step_val) is int
        or type(step_val) is ToBeDetermined
        or type(step_val) is float
    )

    if (
        not isinstance(start_val, ToBeDetermined)
        and not isinstance(stop_val, ToBeDetermined)
        and not isinstance(step_val, ToBeDetermined)
    ):
        # Check consistencies.
        if start_val > stop_val and step_val > 0:
            raise ValueError(
                f"Start number ({start_val}) can not be "
                f"higher than stop number ({stop_val}) "
                f"while step = {step_val}"
            )
        elif start_val < stop_val and step_val < 0:
            raise ValueError(
                f"Start number ({start_val}) can not be "
                f"lower than stop number ({stop_val}) "
                f"while step = {step_val}"
            )
        # Set value.
        val = (start_val - stop_val) / step_val
        # If value has decimal part take absolute of integer part of it
        # and add 1.
        val = abs(int(val)) if int(val) == val else abs(int(val)) + 1

        if output_shape.root is None:
            # Check output length is consistent with val.
            if len(output_shape) != (val != 0):
                raise ValueError(
                    f"Arange output shape can only have {[0, 1][val != 0]} dim in this "
                    f"setting. Got {len(output_shape)} dim(s) here."
                )
            elif val > 0 and (uni := output_shape.prefix[0]).set_value(val):
                updates.add(uni)
            status = True
        elif (min_dims := len(output_shape)) <= 1:
            if val > 0:
                out_uniadic = [Uniadic()]
                updates |= output_shape.update_uniadics(
                    output_shape.prefix, out_uniadic
                )
                updates |= output_shape.update_uniadics(
                    output_shape.reverse, out_uniadic
                )
                updates |= output_shape.remove_variadic(out_uniadic)
            elif min_dims != 1:
                updates |= output_shape.remove_variadic([])  # Simply empty list.
            else:
                raise ValueError(
                    f"Arange output shape has minimum {min_dims} dim(s) where it is a "
                    "rank-0 array."
                )
            status = True
        else:
            raise ValueError(
                f"Shape mismatch. Output has at least {min_dims} dim(s) where it can "
                "have at most 1 dim."
            )
    # TODO: Should we try to infer step if start, stop value and output shape is known?
    return status, updates


def randn_constraints(output: IOHyperEdge, shape: IOHyperEdge) -> ConstrainResultType:
    updates = Updates()
    assert output._temp_shape is not None, "Output shape of Reshape is not set!"

    output_shape: ShapeRepr = output._temp_shape
    shape_val = shape.value

    assert (
        enhanced_isinstance(shape_val, tuple[int | ToBeDetermined, ...])
        or enhanced_isinstance(shape_val, list[int | ToBeDetermined])
        or isinstance(shape_val, ToBeDetermined)
        or enhanced_isinstance(shape_val, tuple[()])
    ), "Invalid shape value!"

    if not isinstance(shape_val, ToBeDetermined):
        # Check shape consistency.
        if (min_dims := (len(output_shape.prefix) + len(output_shape.suffix))) > len(
            shape_val
        ):
            raise ValueError(
                f"Shape mismatch. Output has minimum {min_dims} dim(s) where it "
                f"must have exactly {len(shape_val)} dim(s)."
            )
        out_uniadics = [
            Uniadic(dim) if isinstance(dim, int) else Uniadic() for dim in shape_val
        ]
        updates |= output_shape.inner_match(out_uniadics)

    return shape.is_valued, updates


def broadcast_to_constraints(
    output: IOHyperEdge, shape: IOHyperEdge, input: IOHyperEdge
) -> ConstrainResultType:
    updates = Updates()
    assert input._temp_shape is not None, "Input shape of BroadcastTo is not set!"
    assert output._temp_shape is not None, "Output shape of BroadcastTo is not set!"
    input_shape: ShapeRepr = input._temp_shape
    output_shape: ShapeRepr = output._temp_shape
    shape_val = shape.value
    assert enhanced_isinstance(
        shape_val, tuple[int | ToBeDetermined, ...]
    ) or isinstance(shape_val, ToBeDetermined), "Invalid shape value!"

    if not isinstance(shape_val, ToBeDetermined):
        # Check shape consistency.
        if (min_dims := (len(output_shape.prefix) + len(output_shape.suffix))) > len(
            shape_val
        ):
            raise ValueError(
                f"Shape mismatch. Output has minimum {min_dims} dim(s) where it "
                f"must have exactly {len(shape_val)} dim(s)."
            )
        out_uniadics = [
            Uniadic(dim) if isinstance(dim, int) else Uniadic() for dim in shape_val
        ]
        updates |= output_shape.inner_match(out_uniadics)

        if input_shape.root is None:
            # if input is uniadic, look for if every input is determined,
            # if determined, validate its shape
            for uni in input_shape.prefix:
                if uni.value is None:
                    break
            else:
                if is_tuple_int(shape_val):
                    validate_bcast(input_shape, shape_val)

    return shape.is_valued and is_repr_known(input_shape), updates


def validate_bcast(input: ShapeRepr, shape: tuple[int, ...]) -> None:
    if input.root is None:
        if len(input) > len(shape):
            raise ValueError("Cannot broadcast to lower dimension")
        for idx, in_uni in enumerate(input.reverse):
            out_value = shape[-idx - 1]
            if in_uni.value != 1 and in_uni.value != out_value:
                raise ValueError("Shape mismatch in broadcast_to model")


def reshape_constraints(
    output: IOHyperEdge, input: IOHyperEdge, shape: IOHyperEdge
) -> ConstrainResultType:
    # TODO: We can add inference for the case where
    # shape = (1,2,3,4), input_shape = (1, 2, 4, "u1") for example.
    # Last dimension of input is obviously 3.
    status = False
    updates = Updates()
    assert input._temp_shape is not None, "Input shape of Reshape is not set!"
    assert output._temp_shape is not None, "Output shape of Reshape is not set!"

    input_shape: ShapeRepr = input._temp_shape
    output_shape: ShapeRepr = output._temp_shape
    shape_val = shape.value
    if shape.is_valued:
        assert enhanced_isinstance(
            shape_val, tuple[int | None, ...]
        ) or enhanced_isinstance(shape_val, list[int | None]), "Invalid shape value!"

        known_input = False
        shp_prod = 1
        if input_shape.root is None and input_shape.prefix:
            input_shape_values = [uni.value for uni in input_shape.prefix]
            if known_input := is_list_int(input_shape_values):
                input_prod = math.prod(input_shape_values)
                if is_list_int(shape_val) or is_tuple_int(shape_val):
                    shp_prod = math.prod(shape_val)
                    # Check original shape and reshaped one are consistent.

                    if [
                        shp_prod != input_prod,
                        not (input_prod / shp_prod).is_integer(),
                    ][-1 in shape_val]:
                        raise ValueError(
                            f"Input {tuple(uni.value for uni in input_shape.prefix)}"
                            f" can not be"
                            f" reshaped to {shape_val}"
                        )
        if output_shape.root is not None:
            if (min_out := len(output_shape)) > len(shape_val):
                raise ValueError(
                    f"Shape mismatch! Output has mimimum {min_out} dim(s) while "
                    f"reshaped one has {len(shape_val)} dim(s)."
                )
            out_uniadics = [
                Uniadic(val) if val != -1 else Uniadic() for val in shape_val
            ]
            updates |= output_shape.update_uniadics(output_shape.prefix, out_uniadics)
            updates |= output_shape.update_uniadics(
                output_shape.reverse, out_uniadics[::-1]
            )
            updates |= output_shape.remove_variadic(out_uniadics)
        # Infer towards output.
        if len(output_shape) != len(shape_val):
            raise ValueError(
                f"Shape mismatch! Output has {len(output_shape)} dim(s) "
                f"while reshaped one "
                f"has {len(shape_val)} dim(s)."
            )

        for idx, shp in enumerate(shape_val):
            if shp != -1 and (uni := output_shape.prefix[idx]).set_value(shp):
                # TODO: Here we're adding uniadic symbol without checking
                # if it was created in this call or already contained in
                # output. Normally, we do not add newly created symbols into the
                # updated symbols set.
                updates.add(uni)
        # Handle the case when shape_val contains -1 value.
        if -1 in shape_val and known_input:
            idx = shape_val.index(-1)
            value = int(input_prod / (-shp_prod))
            if (uni := output_shape.prefix[idx]).set_value(value):
                updates.add(uni)

        if (-1 not in shape_val) and (
            is_list_int(shape_val) or is_tuple_int(shape_val)
        ):
            # Handle the inference where, there is only one unknown shape in
            # input shapes and/or output shapes. If it is the case,
            # shape of the last unknown shape can be simply found as:
            # (product of given shape values) / (product of known tensor shapes)
            # Note that there should be not -1 in shape values

            # TODO: add also this inference between input shape and output shape.
            # Same logic still holds
            if input_shape.root is None:
                input_values = [uni.value for uni in input_shape.prefix]
                if input_values.count(None) == 1:
                    none_index = input_values.index(None)
                    uni_val = reduce(prod_fn, shape_val, 1) // reduce(
                        prod_fn, filter(None, input_values), 1
                    )
                    if (uni := input_shape.prefix[none_index]).set_value(uni_val):
                        updates.add(uni)

            if output_shape.root is None:
                output_values = [uni.value for uni in output_shape.prefix]
                if output_values.count(None) == 1:
                    none_index = output_values.index(None)
                    uni_val = reduce(prod_fn, shape_val) // reduce(
                        prod_fn, filter(None, output_values)
                    )
                    if (uni := output_shape.prefix[none_index]).set_value(uni_val):
                        updates.add(uni)

    # Try to infer shape value.
    elif is_repr_known(output_shape) and is_repr_known(input_shape):
        if is_repr_known(input_shape) and reduce(prod_fn, input_shape.prefix) != reduce(  # type: ignore
            prod_fn,  # type: ignore
            output_shape.prefix,
        ):
            out_shape = output_shape.get_shapes()
            in_shape = input_shape.get_shapes()
            raise ValueError(
                f"Shape mismatch! output {out_shape} and input {in_shape} have "
                "incompatible shapes"
            )
    status = is_repr_known(input_shape) and is_repr_known(output_shape)
    return status, updates


def squeeze_constraints(output: IOHyperEdge, input: IOHyperEdge) -> ConstrainResultType:
    updates = Updates()
    assert input._temp_shape is not None, "Input shape of Squeeze is not set!"
    assert output._temp_shape is not None, "Output shape of Squeeze is not set!"

    input_shape: ShapeRepr = input._temp_shape
    output_shape: ShapeRepr = output._temp_shape
    status = output_shape.root is None

    if input_shape.root is None and len(input_shape) < len(output_shape):
        raise ValueError(
            f"Output shape can not have higher number of dimensions"
            f" (min {len(output_shape)})"
            f" than input ({len(input_shape)})"
        )
    if any(
        [
            uni.value == 1
            for uni in output_shape.prefix + output_shape.suffix
            if uni.value is not None
        ]
    ):
        raise ValueError(
            "Squeeze output shape can not have any dimensionality as 1, got output "
            f"shape as {output_shape.get_shapes()}"
        )
    if output_shape.root is None:
        # TODO: Handle the case where output is None. Fill all places
        # with ones in input shape other than the values in output shape.
        # For example: input -> [4, Var, 2, u], output -> [4, 2], then
        # u = 1
        ...
    new_prefix: list[Uniadic] = []
    new_suffix: list[Uniadic] = []
    variadic_required = False

    for uni in input_shape.prefix:
        if uni.value is None:
            variadic_required = True
            break
        elif uni.value != 1:
            new_prefix.append(uni)

    # If Variadic input, iterate over reverse suffix else
    # reverse prefix.
    reverse_uni_list: list[Uniadic] = list()
    for uni in (
        input_shape.suffix[::-1]
        if input_shape.root is not None
        else input_shape.prefix[::-1]
    ):
        if uni.value is None:
            variadic_required = True
            break
        elif uni.value != 1:
            reverse_uni_list.append(uni)

    new_var = None
    if variadic_required or input_shape.root is not None:
        new_var = Variadic()
        new_suffix = reverse_uni_list[::-1]

    # Match shape representation.
    updates |= output_shape.inner_match(
        prefix=new_prefix, root=new_var, suffix=new_suffix
    )

    if output_shape.root is None:
        status = True

    return status, updates


def size_constraints(
    output: IOHyperEdge, input: IOHyperEdge, dim: IOHyperEdge
) -> ConstrainResultType:
    assert input._temp_shape is not None, "Input shape of Size is not set!"
    input_shape: ShapeRepr = input._temp_shape
    updates = Updates()
    dim_val = dim.value
    output_val = output.value
    assert isinstance(dim_val, int | None | ToBeDetermined)
    assert isinstance(output_val, int | None | ToBeDetermined)
    if isinstance(dim_val, int):
        prefix: list[Uniadic] = []
        suffix: list[Uniadic] = []
        if dim_val > 0:
            prefix = [Uniadic() for _ in range(dim_val + 1)]
        else:
            suffix = [Uniadic() for _ in range(abs(dim_val))]
        updates |= input_shape.inner_match(
            prefix=prefix, root=Variadic(), suffix=suffix
        )
        if (
            len(input_shape.prefix) > dim_val >= 0
            or -len(input_shape.reverse) <= dim_val < 0
        ):
            uni = input_shape[dim_val]
            if uni.value is not None:
                updates |= output.set_value(uni.value)

    elif dim_val is None:
        if is_repr_known(input_shape):
            shape_values = [val.value for val in input_shape.prefix]
            assert enhanced_isinstance(shape_values, list[int])
            output_val = math.prod(shape_values)
            updates |= output.set_value(output_val)

    return output.is_valued, updates


def shape_constraints(output: IOHyperEdge, input: IOHyperEdge) -> ConstrainResultType:
    assert input._temp_shape is not None, "Input shape of Shape is not set!"
    input_shape: ShapeRepr = input._temp_shape
    output_val = output.value
    assert isinstance(output_val, ToBeDetermined) or enhanced_isinstance(
        output_val, tuple[int | ToBeDetermined, ...]
    )
    updates = Updates()

    if input_shape.root is None:
        in_shape = input_shape.get_shapes({}, {})
        inferred_output_value = tuple(
            shp if isinstance(shp, int) else TBD for shp in in_shape
        )
        updates |= output.set_value(inferred_output_value)
        output_val = output.value
        assert isinstance(output_val, tuple)
        input_prefix = [
            Uniadic(val) if isinstance(val, int) else Uniadic() for val in output_val
        ]
        updates |= input_shape.inner_match(prefix=input_prefix)

    elif not isinstance(output_val, ToBeDetermined):
        input_prefix = [
            Uniadic(val) if isinstance(val, int) else Uniadic() for val in output_val
        ]
        updates |= input_shape.inner_match(prefix=input_prefix)
        in_shape = input_shape.get_shapes({}, {})
        output_value = tuple(shp if isinstance(shp, int) else TBD for shp in in_shape)
        updates |= output.set_value(output_value)

    return output.is_valued and is_repr_known(input_shape), updates


def eye_constraints(
    output: IOHyperEdge, N: IOHyperEdge, M: IOHyperEdge
) -> ConstrainResultType:
    updates = Updates()
    assert output._temp_shape is not None, "Output shape of Eye is not set!"
    output_shape: ShapeRepr = output._temp_shape
    n_uni, m_uni = output_shape.prefix[0], output_shape.prefix[1]
    n_valued = isinstance(N.value, int)
    m_valued = isinstance(M.value, int | NoneType)
    n_uni_valued = isinstance(n_uni.value, int)
    m_uni_valued = isinstance(m_uni.value, int)

    if n_valued and not n_uni_valued:
        assert isinstance(N.value, int)
        n_uni.set_value(N.value)
        updates.add(n_uni)

    elif n_uni_valued and not n_valued:
        updates |= N.set_value(n_uni.value)

    if m_valued and not m_uni_valued:
        assert isinstance(M.value, int | NoneType)
        m_uni.set_value(M.value)
        updates.add(m_uni)

    elif m_uni_valued and not m_valued:
        updates |= M.set_value(m_uni.value)

    all_items: list[IOHyperEdge | Uniadic] = [N, M, n_uni, m_uni]
    return all(isinstance(s.value, int) for s in all_items), updates


def swap_axes_constraints(
    output: IOHyperEdge, input: IOHyperEdge, axis1: IOHyperEdge, axis2: IOHyperEdge
) -> ConstrainResultType:
    assert input._temp_shape is not None, "Input shape of SwapAxes is not set!"
    assert output._temp_shape is not None, "Output shape of SwapAxes is not set!"
    input_shape: ShapeRepr = input._temp_shape
    output_shape: ShapeRepr = output._temp_shape
    axis1_val = axis1.value
    axis2_val = axis2.value
    assert type(axis1_val) is int or isinstance(axis1_val, ToBeDetermined)
    assert type(axis2_val) is int or isinstance(axis2_val, ToBeDetermined)
    status = False
    updates = Updates()

    if not isinstance(axis1_val, ToBeDetermined) and not isinstance(
        axis2_val, ToBeDetermined
    ):
        if input_shape.root is not None and output_shape.root is not None:
            # Find minimum required prefix and suffx length
            # for input/output for given axis values taking
            # corresponding signs into account.
            min_len = axis1_val + 1 if axis1_val > 0 else -axis1_val
            min_pre_len = 0 if axis1_val < 0 else min_len
            min_suf_len = 0 if axis1_val > 0 else min_len
            if axis2_val >= 0 and min_len < (axis2_val + 1):
                min_len = axis2_val + 1
                min_pre_len = min_len - min_suf_len
            elif axis2_val < 0 and min_len < abs(axis2_val):
                min_len = -axis2_val
                min_suf_len = min_len - min_pre_len
            # Create a repr which has minimum length of min_len
            # and then match input/output repr's with this new repr.

            prefix: list[Uniadic] = []
            for idx, _ in enumerate(range(min_pre_len)):
                if len(input_shape.prefix) > idx:
                    prefix.append(input_shape.prefix[idx])
                else:
                    prefix.append(Uniadic())

            suffix: list[Uniadic] = []
            rev_suffix = input_shape.suffix[::-1]
            for idx, _ in enumerate(range(min_suf_len)):
                if len(rev_suffix) > idx:
                    suffix.append(rev_suffix[idx])
                else:
                    suffix.append(Uniadic())
            suffix = suffix[::-1]
            updates |= input_shape.inner_match(
                prefix=prefix, root=(new_var := Variadic()), suffix=suffix
            )

            if (axis1_val < 0 and axis2_val < 0) or (axis1_val >= 0 and axis2_val >= 0):
                # Swap corresponding axes and match with output if axis indices
                # are available for corresponding prefix or suffix.
                if axis1_val >= 0 and axis2_val >= 0:
                    prefix[axis1_val], prefix[axis2_val] = (
                        prefix[axis2_val],
                        prefix[axis1_val],
                    )
                if axis1_val < 0 and axis2_val < 0:
                    suffix[axis1_val], suffix[axis2_val] = (
                        suffix[axis2_val],
                        suffix[axis1_val],
                    )
                updates |= output_shape.inner_match(
                    prefix=prefix, root=new_var, suffix=suffix
                )
                status = True

            else:
                positive_axis = max(axis1_val, axis2_val)
                negative_axis = min(axis1_val, axis2_val)
                # Find minimum common length for input and output.
                min_common_len = min(positive_axis, len(input_shape) + negative_axis)
                # Add common ones and non-common ones to output prefix.
                out_pre = prefix[:min_common_len]
                out_pre += [Uniadic() for _ in range(len(prefix) - min_common_len)]
                # Output suffix length is equal to input suffix length
                # but may have different values.
                out_suf = [Uniadic() for _ in range(len(suffix))]
                updates |= output_shape.inner_match(
                    prefix=out_pre, root=Variadic(), suffix=out_suf
                )
        else:
            # We can use non-variadic one to match with another (Variadic or not)
            # and then swap corresponding axes.
            non_variadic = [input_shape, output_shape][output_shape.root is None]
            len_prefix = len(non_variadic.prefix)
            if not -len_prefix <= axis1_val <= len_prefix - 1:
                raise ValueError(
                    "axis1 exceeds the shape bounds in swapaxes model (axis1 "
                    "should be in range of ({-len_prefix}, {len_prefix -1}) but "
                    "given axis1 is {axis1_val})"
                )
            if not -len_prefix <= axis2_val <= len_prefix - 1:
                raise ValueError(
                    "axis2 exceeds the shape bounds in swapaxes model (axis2 "
                    "should be in range of ({-len_prefix}, {len_prefix -1}) but "
                    "given axis2 is {axis1_val})"
                )
            other = input_shape if non_variadic == output_shape else output_shape
            if other.root is None:
                updates |= other[axis1_val].match(non_variadic[axis2_val])
                updates |= other[axis2_val].match(non_variadic[axis1_val])

            else:
                updates |= other.match(non_variadic)
                other[axis1_val], other[axis2_val] = other[axis2_val], other[axis1_val]
            status = True

    elif isinstance(axis1_val, ToBeDetermined) ^ isinstance(axis2_val, ToBeDetermined):
        # If only one of the axes are given. Find the given axis.
        # create uniadics with the same amount of this axis and match it
        # with input
        given_axis: int | None = None
        if not isinstance(axis1_val, ToBeDetermined):
            given_axis = axis1_val
        elif not isinstance(axis2_val, ToBeDetermined):
            given_axis = axis2_val
        assert isinstance(given_axis, int)

        unis: list[Uniadic] = []
        if given_axis >= 0:
            unis = [Uniadic() for _ in range(given_axis + 1)]
        elif given_axis < 0:
            unis = [Uniadic() for _ in range(abs(given_axis))]
        updates |= input_shape.inner_match(prefix=unis, root=Variadic())

    return status, updates


def to_tensor_constraints(
    output: IOHyperEdge, input: IOHyperEdge
) -> ConstrainResultType:
    updates = Updates()
    status = False
    assert output._temp_shape is not None, "Output shape of ToTensor is not set!"
    output_shape: ShapeRepr = output._temp_shape
    input_val = input.value
    assert (
        type(input_val) is list
        or type(input_val) is tuple
        or type(input_val) is int
        or type(input_val) is float
        or type(input_val) is Constant
        or isinstance(input_val, ToBeDetermined)
    ), "Invalid input value!"

    if not isinstance(input_val, ToBeDetermined):
        shape: list[int] = []
        if isinstance(input_val, list | tuple) and is_valued(input_val):
            _shape, _, typ = process_value(input_val)
            assert _shape is not None
            shape = _shape
            updates |= output.set_type(Tensor[typ])  # type: ignore
            updates.add(output, update_type=UpdateType.TYPE)
        elif isinstance(input_val, float | int):
            assert isinstance(input.value_type, type(int) | type(float))
            shape = []
            updates |= output.set_type(Tensor[input.value_type])  # type: ignore
            updates.add(output, update_type=UpdateType.TYPE)
        if output_shape.root is None:
            if len(shape) != len(output_shape.prefix):
                raise ValueError("Shape dimensions does not match")
            else:
                for uni_out, uni_in in zip(output_shape.prefix, shape, strict=False):
                    if (uni_out.value is not None) and (uni_in != uni_out.value):
                        raise ValueError("Shape representations does not match")

        for uni, value in zip(output_shape.prefix, shape, strict=False):
            if uni.set_value(value):
                updates.add(uni)

        if output_shape.root is not None:
            for uni, value in zip(output_shape.reverse, shape[::-1], strict=False):
                if uni.set_value(value):
                    updates.add(uni)
            replacement = [Uniadic(uni) for uni in shape]
            updates |= output_shape.remove_variadic(replacement)

        status = True
    return status, updates


def tensor_to_list_constraints(
    output: IOHyperEdge, input: IOHyperEdge
) -> ConstrainResultType:
    assert input._temp_shape is not None, "Input shape of TensorToList is not set!"
    input_shape: ShapeRepr = input._temp_shape
    output_val = output.value
    assert isinstance(output_val, ToBeDetermined) or type(output_val) is list
    updates = Updates()
    output_value = output.value
    input_shape = input._temp_shape
    status = False
    if not isinstance(output_val, ToBeDetermined):
        shape: list[Uniadic] = []
        if isinstance(output_value, list | tuple) and is_valued(output_value):
            shp, *_ = process_value(output_val)
            assert shp is not None
            shape = [Uniadic(idx) for idx in shp]

        updates |= input_shape.inner_match(prefix=shape)
        status = True

    return status, updates


def item_constraints(output: IOHyperEdge, input: IOHyperEdge) -> ConstrainResultType:
    assert input._temp_shape is not None, "Input shape of Item is not set!"
    input_shape: ShapeRepr = input._temp_shape
    updates = Updates()
    status = False
    for uni in input_shape.prefix + input_shape.suffix:
        val = uni.value
        if val is not None and val != 1:
            raise ValueError(
                f"Only tensors with 1 elements can be converted to scalar, got input "
                f"shape as {input_shape.get_shapes()}"
            )
        elif val is None:
            uni.set_value(1)
            # updated_symbols |= uni
            updates.add(uni)
    # If input is all inferred, set status to True.
    if input_shape.root is None:
        status = True
    return status, updates


def scalar_item_constraints(
    output: IOHyperEdge, input: IOHyperEdge, index: IOHyperEdge
) -> ConstrainResultType:
    assert (
        isinstance(output._value, ToBeDetermined)
        or type(output._value) is int
        or type(output._value) is float
        or type(output._value) is tuple
        or type(output._value) is list
        or type(output._value) is Tensor
    )

    assert (
        isinstance(input._value, ToBeDetermined)
        or type(input._value) is tuple
        or type(input._value) is list
    )

    assert (
        isinstance(index._value, ToBeDetermined)
        or type(index._value) is int
        or type(index._value) is slice
    )

    updates = Updates()
    status = False
    # Forward value propagation.
    if not isinstance(input._value, ToBeDetermined) and not isinstance(
        index._value, ToBeDetermined
    ):
        updates |= output.set_value(input._value[index._value])
        status = output.is_valued
    elif (
        not isinstance(input._value, ToBeDetermined)
        and TBD not in input._value
        and isinstance(output._value, int | float | bool | Tensor)
    ):
        # Try to infer index value from input-output values. If
        # output value appears only once in input sequence, write its
        # index as the value of index argument.
        if input._value.count(output._value) == 1:
            updates |= index.set_value(input._value.index(output._value))
            status = True
    return status, updates


def to_tuple_constraints(
    output: IOHyperEdge, *args: IOHyperEdge
) -> ConstrainResultType:
    return to_sequence_helper(tuple, output, *args)


def to_list_constraints(output: IOHyperEdge, *args: IOHyperEdge) -> ConstrainResultType:
    return to_sequence_helper(list, output, *args)


def tensor_item_constraints(
    output: IOHyperEdge, input: IOHyperEdge, index: IOHyperEdge
) -> ConstrainResultType:
    assert output._temp_shape is not None, "Output shape of Item is not set!"
    assert input._temp_shape is not None, "Input shape of Item is not set!"
    input_shape: ShapeRepr = input._temp_shape
    output_shape: ShapeRepr = output._temp_shape
    index_val = index._value

    assert (
        isinstance(index_val, ToBeDetermined)
        or type(index_val) is int
        or type(index_val) is slice
        or type(index_val) is NoneType
        or type(index_val) is EllipsisType
        or type(index_val) is Tensor
        or find_intersection_type(find_type(index_val), VariableSequenceType[int])  # type: ignore
        or is_index_type(index_val)
    )

    status = False
    updated_symbols = Updates()

    if not isinstance(index_val, tuple):
        index_val = (index_val,)
    index_status = True
    for idx_val in index_val:
        if idx_val is TBD:
            index_status = False
            break
        elif isinstance(idx_val, Sequence):
            if not is_valued(idx_val):
                index_status = False
                break

    if index_status:
        # Initially set all status to True,
        # Final status will be intersection of all status

        # slice_status determines if all slice operation inferences are made
        slice_status = True

        # match_status determines if input and
        # output shapes are matched without a problem
        match_status = True

        # bcast status determines if all broadcast operations are made
        bcast_status = True

        assert is_index_type(index_val)

        # keeps all tensor shapes in the index
        tensor_reprs: list[ShapeRepr] = []

        # successive_status:
        # 0: init,
        # 1: successive tensor indices found,
        # 2: tensor indices stopped,
        # 3: non-successive tensor indices found
        successive_status: Literal[0, 1, 2, 3] = 0
        slice_process_list: list[tuple[Uniadic, Uniadic, slice]] = []

        # input shapes inferred from index values
        index_input_prefix: list[Uniadic] = []
        index_input_suffix: list[Uniadic] = []

        # output shapes inferred from index values
        inferred_output_prefix: list[Uniadic] = []
        inferred_output_suffix: list[Uniadic] = []

        # reduce_result_dim:
        # 0: int - keeps where will the result be reduced to
        # 1: list[Uniadic] - inferred_output_prefix or inferred_output_suffix
        reduce_result_dim: tuple[int, list[Uniadic]] = (0, inferred_output_prefix)

        current_index_unis = index_input_prefix
        current_inferred_unis = inferred_output_prefix

        for value in index_val:
            if isinstance(value, int | Tensor | Sequence):
                if successive_status == 0:
                    reduce_result_dim = (
                        len(current_inferred_unis),
                        current_inferred_unis,
                    )
                    successive_status = 1

                if successive_status == 2:
                    reduce_result_dim = (0, inferred_output_prefix)
                    successive_status = 3

                if isinstance(value, Tensor):
                    tensor_reprs.append(value.shape.reprs[0])

                if isinstance(value, Sequence):
                    shp, *_ = process_value(value)
                    assert shp is not None
                    tensor_reprs.append(ShapeRepr(prefix=[Uniadic(idx) for idx in shp]))

                current_index_unis.append(Uniadic())

            else:
                if successive_status == 1:
                    successive_status = 2

                if value is Ellipsis:
                    # if value is ellipsis, change current lists
                    current_index_unis = index_input_suffix
                    current_inferred_unis = inferred_output_suffix

                elif value is None:
                    # add newaxis to output if value is None
                    current_inferred_unis.append(Uniadic(1))

                elif isinstance(value, slice):
                    # if value is slice, add new uniadic to both input and output
                    # also add it to slice process list to infer it later
                    current_inferred_unis.append(output_uni := Uniadic())
                    current_index_unis.append(input_uni := Uniadic())
                    slice_process_list.append((output_uni, input_uni, value))

        if not tensor_reprs:
            # if no tensor found, bcast_result is empty
            reduced_output_shapes = []

        elif all(repr.root is None for repr in tensor_reprs):
            # if all tensors are non-variadic, broadcast them
            all_reprs = (repr for repr in tensor_reprs)
            prev_repr = next(all_reprs)
            for repr in all_reprs:
                next_repr = ShapeRepr(root=Variadic())
                _status, _updates = bcast_helper(next_repr, prev_repr, repr, 0)
                bcast_status &= _status
                updated_symbols |= _updates
                prev_repr = next_repr
            reduced_output_shapes = prev_repr.prefix

        else:
            # TODO: Index tensors could be variadic in some cases
            # handle the case where tensors are variadic
            return False, Updates()

        idx, tensor_affix = reduce_result_dim
        tensor_affix[idx:idx] = reduced_output_shapes

        # finally, match the inferred shapes from index to input shaeps
        updated_symbols |= input_shape.inner_match(
            prefix=index_input_prefix, root=Variadic(), suffix=index_input_suffix
        )

        for output_uni, input_uni, slc in slice_process_list:
            # find values of sliced outputs if possible
            if slc == slice(None, None, None):
                updated_symbols |= output_uni.match(input_uni)
            else:
                if input_uni.value is not None:
                    output_value = len(list(range(input_uni.value))[slc])
                    if output_uni.set_value(output_value):
                        updated_symbols.add(output_uni)
                else:
                    slice_status = False

        if input_shape.root is None:
            out_result_shape = input_shape.prefix[:]

            out_result_shape[: len(index_input_prefix)] = inferred_output_prefix
            out_result_shape[len(out_result_shape) - len(index_input_suffix) :] = (
                inferred_output_suffix
            )

            updated_symbols |= output_shape.inner_match(prefix=out_result_shape)
        else:
            if len(index_input_prefix) > len(input_shape.prefix) or len(
                index_input_suffix
            ) > len(input_shape.reverse):
                # case where inferred inputs with index could not match properly with
                # current input shape
                match_status = False
                updated_symbols |= output_shape.inner_match(
                    inferred_output_prefix, Variadic(), inferred_output_suffix
                )
            else:
                output_prefix = input_shape.prefix[:]
                output_suffix = input_shape.suffix[:]

                output_prefix[: len(index_input_prefix)] = inferred_output_prefix
                output_suffix[len(output_suffix) - len(index_input_suffix) :] = (
                    inferred_output_suffix
                )

                updated_symbols |= output_shape.inner_match(
                    output_prefix, input_shape.root, output_suffix
                )

        status = bcast_status and slice_status and match_status
    return status, updated_symbols


def indexer_constraints(
    output: IOHyperEdge, input: IOHyperEdge, index: IOHyperEdge
) -> ConstrainResultType:
    if input.is_tensor:
        return tensor_item_constraints(output, input, index)
    elif input.is_scalar:
        return scalar_item_constraints(output, input, index)
    return False, Updates()


def padding_1d_constraint(
    output: IOHyperEdge, input: IOHyperEdge, kernel_size: IOHyperEdge
) -> ConstrainResultType:
    updates = Updates()
    input_value = input.value
    kernel_size_value = kernel_size.value
    if isinstance(input_value, PaddingType):
        if input_value == PaddingType.VALID:
            updates |= output.set_value((0, 0))
        else:
            if isinstance(kernel_size_value, int):
                if kernel_size_value % 2 == 0:
                    raise RuntimeError(
                        "'same' padding is not supported when the kernel size is even!"
                    )
                updates |= output.set_value((kernel_size_value // 2,) * 2)
            elif kernel_size_value is not TBD:
                raise RuntimeError("Kernel size must be 'tuple[int, int]' or 'int'!")

    elif isinstance(input_value, int):
        updates |= output.set_value((input_value, input_value))

    elif isinstance(input_value, Sequence):
        if isinstance(input_value[0], Sequence) or isinstance(input_value[1], Sequence):
            raise RuntimeError(f"Given input value '{input_value}' is not valid!")
        updates |= output.set_value(tuple(input_value))

    return output.is_valued, updates


def padding_2d_constraint(
    output: IOHyperEdge, input: IOHyperEdge, kernel_size: IOHyperEdge
) -> ConstrainResultType:
    updates = Updates()
    input_value = input.value
    kernel_size_value = kernel_size._value
    if isinstance(input_value, PaddingType):
        if input_value == PaddingType.VALID:
            updates |= output.set_value((0, 0))
        else:
            if enhanced_isinstance(
                kernel_size_value, tuple[int | ToBeDetermined, int | ToBeDetermined]
            ):
                height = kernel_size_value[0]
                width = kernel_size_value[1]
                if (isinstance(height, int) and height % 2 == 0) or (
                    isinstance(width, int) and width % 2 == 0
                ):
                    raise RuntimeError(
                        "'same' padding is not supported when the kernel size is even!"
                    )
                height_val = height // 2 if isinstance(height, int) else height
                width_val = width // 2 if isinstance(width, int) else width
                updates |= output.set_value(
                    ((height_val, height_val), (width_val, width_val))
                )
            elif isinstance(kernel_size_value, int):
                if kernel_size_value % 2 == 0:
                    raise RuntimeError(
                        "'same' padding is not supported when the kernel size is even!"
                    )
                updates |= output.set_value(
                    (tuple([kernel_size_value // 2, kernel_size_value // 2]),) * 2
                )
            elif kernel_size.value is not TBD:
                raise RuntimeError("Kernel size must be 'tuple[int, int]' or 'int'!")
    elif isinstance(input_value, int):
        updates |= output.set_value((input_value, input_value))
    elif enhanced_isinstance(
        input_value,
        tuple[
            tuple[int | ToBeDetermined, int | ToBeDetermined],
            tuple[int | ToBeDetermined, int | ToBeDetermined],
        ],
    ):
        updates |= output.set_value(input_value)

    elif enhanced_isinstance(
        input_value, tuple[int | ToBeDetermined, int | ToBeDetermined]
    ):
        pad1, pad2 = input_value
        updates |= output.set_value(((pad1, pad1), (pad2, pad2)))
    return output.is_valued, updates


def stride_constraint(
    output: IOHyperEdge, input: IOHyperEdge, kernel_size: IOHyperEdge
) -> ConstrainResultType:
    updates = Updates()
    input_value = input.value
    kernel_size_value = kernel_size.value
    if input_value is None:
        updates |= output.set_value(kernel_size_value)
        updates |= kernel_size.set_value(output._value)
        status = output.is_valued and kernel_size.is_valued
    else:
        updates |= output.set_value(input_value)
        updates |= input.set_value(output._value)
        status = output.is_valued and input.is_valued
    return status, updates


def tuple_converter_constraint(
    output: IOHyperEdge, input: IOHyperEdge
) -> ConstrainResultType:
    updates = Updates()
    input_value = input._value
    if isinstance(input_value, int):
        updates |= output.set_value((input_value, input_value))
    if isinstance(input_value, tuple):
        updates |= output.set_value(input_value)
    return output.is_valued, updates


def cross_entropy_constraint(
    categorical: IOHyperEdge, input: IOHyperEdge, target: IOHyperEdge
) -> ConstrainResultType:
    assert input._temp_shape is not None, "Input shape of reverse is not set!"
    assert target._temp_shape is not None, "Target shape of reverse is not set!"

    status = False
    updates = Updates()
    categorical_value = categorical.value

    input_shape: ShapeRepr = input._temp_shape
    target_shape: ShapeRepr = target._temp_shape

    if categorical_value is not TBD:
        if not categorical_value:
            updates |= target_shape.match(input_shape)
        else:
            N = Uniadic()
            C = Uniadic()
            var = Variadic()
            in_repr = ShapeRepr([N, C], var)
            target_repr = ShapeRepr([N], var)
            updates = input_shape.match(in_repr)
            updates = target_shape.match(target_repr)

        status = True
    return status, updates


def buffer_constraint(output: IOHyperEdge, input: IOHyperEdge) -> ConstrainResultType:
    updates = Updates()
    status = False
    is_input_polymorphic: bool = input.is_polymorphic
    is_output_polymorphic: bool = output.is_polymorphic

    if not (is_input_polymorphic and is_output_polymorphic):
        # at least one of them is not polymorphic

        if is_input_polymorphic ^ is_output_polymorphic:
            # one of them is polymorphic while other is not
            typed, non_typed = (
                (input, output) if is_output_polymorphic else (output, input)
            )
            updates |= non_typed.set_type(typed.edge_type)
            updates |= non_typed.set_value(typed._value)
            if typed.is_tensor or typed.is_valued:
                status = True
        else:
            # both are not polymorphic
            updates |= output.set_type(input.edge_type)
            updates |= input.set_type(output.edge_type)
            if input.is_tensor:
                if input._value is not output._value:
                    updates |= input.set_value(output._value)
                    status = True
            else:
                is_input_valued = input._value is not TBD
                is_output_valued = output._value is not TBD
                if is_input_valued ^ is_output_valued:
                    valued, non_valued = (
                        (input, output) if is_input_valued else (output, input)
                    )
                    updates |= non_valued.set_value(valued._value)
                    status = True

    return status, updates


def polynomial_kernel_constraint(
    poly_coef: IOHyperEdge, degree: IOHyperEdge
) -> ConstrainResultType:
    updates = Updates()
    coef_status = False
    degree_status = False
    # poly_coef update.
    if not poly_coef.is_polymorphic:
        coef_status = True
        if poly_coef.is_tensor:
            assert poly_coef.shape is not None
            updates |= poly_coef.shape.set_values([])
    # degree update.
    if not degree.is_polymorphic:
        degree_status = True
        if degree.is_tensor:
            assert degree.shape is not None
            updates |= degree.shape.set_values([])
    return coef_status & degree_status, updates


constrain_fn_dict = {key: fn for key, fn in globals().items() if callable(fn)}

constraint_type_map: dict[ConstraintFunctionType, list[UpdateType]] = {
    scalar_slice_type_constraint: [UpdateType.TYPE],
    indexer_initial_type_constraint: [UpdateType.TYPE],
    indexer_type_constraint: [UpdateType.TYPE],
    slice_constraints: [UpdateType.VALUE],
    bcast: [UpdateType.SHAPE],
    bcast_matrix_mult: [UpdateType.SHAPE],
    to_tensor_constraints: [UpdateType.SHAPE, UpdateType.TYPE],
    tensor_to_list_constraints: [UpdateType.SHAPE, UpdateType.TYPE],
    to_list_constraints: [UpdateType.VALUE],
    where_constrains: [UpdateType.SHAPE],
    item_constraints: [UpdateType.SHAPE],
    to_tuple_constraints: [UpdateType.VALUE],
    tensor_to_list_type_constraint: [UpdateType.TYPE],
    reduce_type_constraint: [UpdateType.TYPE],
    padding_1d_constraint: [UpdateType.VALUE],
    padding_2d_constraint: [UpdateType.VALUE],
    stride_constraint: [UpdateType.VALUE],
    tuple_converter_constraint: [UpdateType.VALUE],
    buffer_constraint: [UpdateType.TYPE, UpdateType.VALUE],
    general_type_constraint: [UpdateType.TYPE],
}<|MERGE_RESOLUTION|>--- conflicted
+++ resolved
@@ -2477,66 +2477,15 @@
     groups: IOHyperEdge,
     kernel: IOHyperEdge,
 ) -> ConstrainResultType:
-<<<<<<< HEAD
-    status = False
-    updates = Updates()
-    assert input._temp_shape is not None, "Input shape of Convolution2D is not set!"
-    assert output._temp_shape is not None, "Output shape of Convolution2D is not set!"
-    assert kernel._temp_shape is not None, "Kernel shape of Convolution2D is not set!"
-    input_shape: ShapeRepr = input._temp_shape
-    output_shape: ShapeRepr = output._temp_shape
-    kernel_shape: ShapeRepr = kernel._temp_shape
-
-    stride_val = stride.value
-    padding_val = padding.value
-    dilation_val = dilation.value
+    assert isinstance(kernel._temp_shape, ShapeRepr)
+    assert isinstance(input._temp_shape, ShapeRepr)
+    assert isinstance(output._temp_shape, ShapeRepr)
+    kernel_shp: ShapeRepr = kernel._temp_shape
+    input_shp: ShapeRepr = input._temp_shape
+    output_shp: ShapeRepr = output._temp_shape
     groups_val = groups.value
 
-    assert isinstance(groups_val, int | ToBeDetermined), "Invalid groups value!"
-    assert is_tuple_of_two_ints(stride_val) or isinstance(
-        stride_val, ToBeDetermined
-    ), "Invalid stride value!"
-    assert is_tuple_of_two_ints(dilation_val) or isinstance(
-        dilation_val, ToBeDetermined
-    ), "Invalid stride value!"
-    assert is_padding_type(padding_val) or isinstance(
-        padding_val, ToBeDetermined
-    ), "Invalid padding value!"
-
-    kernel_size_0: ToBeDetermined | int = TBD
-    kernel_size_1: ToBeDetermined | int = TBD
-    assert kernel.shape is not None
-    if (
-        len(kernel_shp := kernel.shape.get_shapes()) == 4
-        and isinstance(kernel_shp[-1], int)
-        and isinstance(kernel_shp[-2], int)
-    ):
-        kernel_size_0 = kernel_shp[-2]
-        kernel_size_1 = kernel_shp[-1]
-
-    out_channels_updated = False
-    if not isinstance(groups_val, ToBeDetermined) and groups_val != 1:
-        # out_channels must be divisible by groups.
-        out_channels = output_shape.prefix[1].value
-        if out_channels is not None and (out_channels % groups_val) != 0:
-            raise ValueError(
-                "Output channels must be divisible by groups for Conv2D operation!"
-            )
-        # Shape of kernel is (out_channels, in_channels // 4,
-        # kernel_size_0, kernel_size_1)
-        in_channels = input_shape.prefix[1].value
-        if out_channels is not None and in_channels is not None:
-            if kernel_shape.prefix[1].set_value(in_channels // groups_val):
-                updates.add(kernel_shape.prefix[1])
-            out_channels_updated = True
-    else:
-        out_channels_updated = True
-
-    is_input_propagatable = len(input_shape.suffix) >= 2 or (
-        input_shape.root is None and len(input_shape.prefix) > 2
-=======
-    assert isinstance(kernel._temp_shape, ShapeRepr)
-    kernel_shp: ShapeRepr = kernel._temp_shape
+    updates = Updates()
 
     if len(kernel_shp.reverse) >= 2:
         kernel_w = kernel_shp[-2].value if kernel_shp[-2].value is not None else TBD
@@ -2548,9 +2497,9 @@
         kernel_w = TBD
         kernel_h = TBD
 
+    assert isinstance(groups_val, int | ToBeDetermined)
     assert enhanced_isinstance(
         stride.value, tuple[int | ToBeDetermined, int | ToBeDetermined]
->>>>>>> f3567622
     )
     assert enhanced_isinstance(
         padding.value, tuple[int | ToBeDetermined, int | ToBeDetermined]
@@ -2565,49 +2514,30 @@
         dilation.value, tuple[int | ToBeDetermined, int | ToBeDetermined]
     )
 
-<<<<<<< HEAD
-    # To calculate maxpool constraint we need to know ... and last 2 dimension of
-    # the input
-    if (
-        not isinstance(stride_val, ToBeDetermined)
-        and not isinstance(padding_val, ToBeDetermined)
-        and not isinstance(dilation_val, ToBeDetermined)
-        and not isinstance(kernel_size_0, ToBeDetermined)
-        and not isinstance(kernel_size_1, ToBeDetermined)
-        and is_input_propagatable
-        and is_output_propagatable
-    ):
-        status_height, symbols_height = sliding_window_constraint_helper(
-            output_shape[-2],
-            input_shape[-2],
-            stride_val[0],
-            padding_val[0],
-            dilation_val[0],
-            kernel_size_0,
-        )
-        status_width, symbols_width = sliding_window_constraint_helper(
-            output_shape[-1],
-            input_shape[-1],
-            stride_val[1],
-            padding_val[1],
-            dilation_val[1],
-            kernel_size_1,
-        )
-        status = (
-            status_height
-            and status_width
-            and input_shape.root == output_shape.root
-            and out_channels_updated
-        )
-        updates |= symbols_height
-        updates |= symbols_width
-
-    return status, updates
-=======
-    return sliding_window_2d_constraints_helper(
+    in_channels_updated = False
+    if not isinstance(groups_val, ToBeDetermined) and groups_val != 1:
+        # out_channels must be divisible by groups.
+        out_channels = output_shp.prefix[1].value
+        if out_channels is not None and (out_channels % groups_val) != 0:
+            raise ValueError(
+                "Output channels must be divisible by groups for Conv2D operation!"
+            )
+        # Shape of kernel is (out_channels, in_channels // 4,
+        # kernel_size_0, kernel_size_1)
+        in_channels = input_shp.prefix[1].value
+        if out_channels is not None and in_channels is not None:
+            if kernel_shp.prefix[1].set_value(in_channels // groups_val):
+                updates.add(kernel_shp.prefix[1])
+            in_channels_updated = True
+    elif groups_val == 1:
+        updates |= input_shp.prefix[1].match(kernel_shp.prefix[1])
+        in_channels_updated = True
+
+    status, helper_updates = sliding_window_2d_constraints_helper(
         output, input, stride.value, padding.value, dilation.value, (kernel_w, kernel_h)
     )
->>>>>>> f3567622
+    updates |= helper_updates
+    return status and in_channels_updated, updates
 
 
 def flatten_constrains(
